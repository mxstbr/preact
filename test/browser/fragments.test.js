import { setupRerender } from 'preact/test-utils';
import { createElement as h, render, Component, Fragment } from '../../src/index';
import { setupScratch, teardown } from '../_util/helpers';
import { span, div, ul, ol, li } from '../_util/dom';
import { logCall, clearLog, getLog } from '../_util/logCall';

/** @jsx h */
/* eslint-disable react/jsx-boolean-value */

describe('Fragment', () => {

	let expectDomLog = false;

	/** @type {HTMLDivElement} */
	let scratch;

	/** @type {() => void} */
	let rerender;

	let ops = [];

	function expectDomLogToBe(expectedOperations, message) {
		if (expectDomLog) {
			expect(getLog()).to.deep.equal(expectedOperations, message);
		}
	}

	class Stateful extends Component {
		componentDidUpdate() {
			ops.push('Update Stateful');
		}
		render() {
			return <div>Hello</div>;
		}
	}

	before(() => {
		logCall(Node.prototype, 'insertBefore');
		logCall(Node.prototype, 'appendChild');
		logCall(Node.prototype, 'removeChild');
		// logCall(CharacterData.prototype, 'remove');
		// TODO: Consider logging setting set data
		// ```
		// var orgData = Object.getOwnPropertyDescriptor(CharacterData.prototype, 'data')
		// Object.defineProperty(CharacterData.prototype, 'data', {
		// 	...orgData,
		// 	get() { return orgData.get.call(this) },
		// 	set(value) { console.log('setData', value); orgData.set.call(this, value); }
		// });
		// ```
	});

	beforeEach(() => {
		scratch = setupScratch();
		rerender = setupRerender();
		ops = [];
	});

	afterEach(() => {
		teardown(scratch);
	});

	it('should not render empty Fragment', () => {
		render(<Fragment />, scratch);
		expect(scratch.innerHTML).to.equal('');
	});

	it('should render a single child', () => {
		clearLog();
		render((
			<Fragment>
				<span>foo</span>
			</Fragment>
		), scratch);

		// Issue #193: Improve Fragment diff performance
		// TODO: With this test, the Fragment with just one child will invoke
		// node.appendChild on a DOM element that is already appended to the `node`.
		// I think we need the oldParentVNode to get the old first DOM child to
		// effectively diff the children, because the parentVNode (the Fragment)
		// comes from the newTree and so won't ever have ._dom set before diffing
		// children.

		expect(scratch.innerHTML).to.equal('<span>foo</span>');
		expectDomLogToBe([
			'<span>.appendChild(#text)',
			'<div>.appendChild(<span>foo)'
		]);
	});

	it('should render multiple children via noop renderer', () => {
		render((
			<Fragment>
				hello <span>world</span>
			</Fragment>
		), scratch);

		expect(scratch.innerHTML).to.equal('hello <span>world</span>');
	});

	it('should not crash with null as last child', () => {
		let fn = () => {
			render((
				<Fragment>
					<span>world</span>
					{null}
				</Fragment>
			), scratch);
		};
		expect(fn).not.to.throw();
		expect(scratch.innerHTML).to.equal('<span>world</span>');

		render((
			<Fragment>
				<span>world</span>
				<p>Hello</p>
			</Fragment>
		), scratch);
		expect(scratch.innerHTML).to.equal('<span>world</span><p>Hello</p>');

		expect(fn).not.to.throw();
		expect(scratch.innerHTML).to.equal('<span>world</span>');

		render((
			<Fragment>
				<span>world</span>
				{null}
				<span>world</span>
			</Fragment>
		), scratch);
		expect(scratch.innerHTML).to.equal('<span>world</span><span>world</span>');

		render((
			<Fragment>
				<span>world</span>
				Hello
				<span>world</span>
			</Fragment>
		), scratch);
		expect(scratch.innerHTML).to.equal('<span>world</span>Hello<span>world</span>');
	});

	it('should handle reordering components that return Fragments #1325', () => {
		class X extends Component {
			render() {
				return <Fragment>{this.props.children}</Fragment>;
			}
		}

		class App extends Component {
			render(props) {
				if (this.props.i === 0) {
					return (
						<div>
							<X key={1}>1</X>
							<X key={2}>2</X>
						</div>
					);
				}
				return (
					<div>
						<X key={2}>2</X>
						<X key={1}>1</X>
					</div>
				);
			}
		}

		render(<App i={0} />, scratch);
		expect(scratch.textContent).to.equal('12');
		render(<App i={1} />, scratch);
		expect(scratch.textContent).to.equal('21');
	});

	it('should handle changing node type within a Component that returns a Fragment #1326', () => {
		class X extends Component {
			render() {
				return this.props.children;
			}
		}

		/** @type {(newState: any) => void} */
		let setState;
		class App extends Component {
			constructor(props, context) {
				super(props, context);

				this.state = { i: 0 };
				setState = this.setState.bind(this);
			}

			render() {
				if (this.state.i === 0) {
					return (
						<div>
							<X>
								<span>1</span>
							</X>
							<X>
								<span>2</span>
								<span>2</span>
							</X>
						</div>
					);
				}

				return (
					<div>
						<X>
							<div>1</div>
						</X>
						<X>
							<span>2</span>
							<span>2</span>
						</X>
					</div>
				);
			}
		}

		render(<App />, scratch);
		expect(scratch.innerHTML).to.equal(div([
			span(1),
			span(2),
			span(2)
		].join('')));

		setState({ i: 1 });

		clearLog();
		rerender();

		expect(scratch.innerHTML).to.equal(div([
			div(1),
			span(2),
			span(2)
		].join('')));
		expectDomLogToBe([
			'<span>1.remove()',
			// TODO: Why is it re-appending all the children 😢
			'<div>.appendChild(#text)',
			'<div>22.appendChild(<div>1)',
			'<div>221.appendChild(<span>2)',
			'<div>212.appendChild(<span>2)'
		]);
	});

	it.skip('should preserve state of children with 1 level nesting', () => {
		function Foo({ condition }) {
			return condition ? (
				<Stateful key="a" />
			) : (
				<Fragment>
					<Stateful key="a" />
					<div key="b">World</div>
				</Fragment>
			);
		}

		render(<Foo condition={true} />, scratch);
		render(<Foo condition={false} />, scratch);

		expect(ops).to.deep.equal(['Update Stateful']);
		expect(scratch.innerHTML).to.deep.equal('<div>Hello</div><div>World</div>');

		render(<Foo condition={true} />, scratch);

		expect(ops).to.deep.equal(['Update Stateful', 'Update Stateful']);
		expect(scratch.innerHTML).to.deep.equal('<div>Hello</div>');
	});

	it('should preserve state between top-level fragments', () => {
		function Foo({ condition }) {
			return condition ? (
				<Fragment>
					<Stateful />
				</Fragment>
			) : (
				<Fragment>
					<Stateful />
				</Fragment>
			);
		}

		render(<Foo condition={true} />, scratch);

		clearLog();
		render(<Foo condition={false} />, scratch);

		expect(ops).to.deep.equal(['Update Stateful']);
		expect(scratch.innerHTML).to.equal('<div>Hello</div>');
		expectDomLogToBe([]);

		clearLog();
		render(<Foo condition={true} />, scratch);

		expect(ops).to.deep.equal(['Update Stateful', 'Update Stateful']);
		expect(scratch.innerHTML).to.equal('<div>Hello</div>');
		expectDomLogToBe([]);
	});

	it('should preserve state of children nested at same level', () => {
		function Foo({ condition }) {
			return condition ? (
				<Fragment>
					<Fragment>
						<Fragment>
							<Stateful key="a" />
						</Fragment>
					</Fragment>
				</Fragment>
			) : (
				<Fragment>
					<Fragment>
						<Fragment>
							<div />
							<Stateful key="a" />
						</Fragment>
					</Fragment>
				</Fragment>
			);
		}

		render(<Foo condition={true} />, scratch);

		clearLog();
		render(<Foo condition={false} />, scratch);

		expect(ops).to.deep.equal(['Update Stateful']);
		expect(scratch.innerHTML).to.equal('<div></div><div>Hello</div>');
		expectDomLogToBe([
			'<div>Hello.insertBefore(<div>, <div>Hello)'
		]);

		clearLog();
		render(<Foo condition={true} />, scratch);

		expect(ops).to.deep.equal(['Update Stateful', 'Update Stateful']);
		expect(scratch.innerHTML).to.equal('<div>Hello</div>');
		expectDomLogToBe([
			'<div>.remove()'
		]);
	});

	it('should not preserve state in non-top-level fragment nesting', () => {
		function Foo({ condition }) {
			return condition ? (
				<Fragment>
					<Fragment>
						<Stateful key="a" />
					</Fragment>
				</Fragment>
			) : (
				<Fragment>
					<Stateful key="a" />
				</Fragment>
			);
		}

		render(<Foo condition={true} />, scratch);

		clearLog();
		render(<Foo condition={false} />, scratch);

		expect(ops).to.deep.equal([]);
		expect(scratch.innerHTML).to.equal('<div>Hello</div>');
		expectDomLogToBe([
			'<div>.appendChild(#text)',
			'<div>Hello.insertBefore(<div>Hello, <div>Hello)',
			'<div>Hello.remove()'
		]);

		clearLog();
		render(<Foo condition={true} />, scratch);

		expect(ops).to.deep.equal([]);
		expect(scratch.innerHTML).to.equal('<div>Hello</div>');
		expectDomLogToBe([
			'<div>.appendChild(#text)',
			'<div>Hello.appendChild(<div>Hello)',
			'<div>Hello.remove()'
		]);
	});

	it('should not preserve state of children if nested 2 levels without siblings', () => {
		function Foo({ condition }) {
			return condition ? (
				<Stateful key="a" />
			) : (
				<Fragment>
					<Fragment>
						<Stateful key="a" />
					</Fragment>
				</Fragment>
			);
		}

		render(<Foo condition={true} />, scratch);

		clearLog();
		render(<Foo condition={false} />, scratch);

		expect(ops).to.deep.equal([]);
		expect(scratch.innerHTML).to.equal('<div>Hello</div>');
		expectDomLogToBe([
			'<div>Hello.remove()',
			'<div>.appendChild(#text)',
			'<div>.appendChild(<div>Hello)'
		]);

		clearLog();
		render(<Foo condition={true} />, scratch);

		expect(ops).to.deep.equal([]);
		expect(scratch.innerHTML).to.equal('<div>Hello</div>');
		expectDomLogToBe([
			'<div>Hello.remove()',
			'<div>.appendChild(#text)',
			'<div>.appendChild(<div>Hello)'
		]);
	});

	it('should just render children for fragments', () => {
		class Comp extends Component {
			render() {
				return (
					<Fragment>
						<div>Child1</div>
						<div>Child2</div>
					</Fragment>
				);
			}
		}

		render(<Comp />, scratch);
		expect(scratch.innerHTML).to.equal('<div>Child1</div><div>Child2</div>');
	});

	it('should not preserve state of children if nested 2 levels with siblings', () => {
		function Foo({ condition }) {
			return condition ? (
				<Stateful key="a" />
			) : (
				<Fragment>
					<Fragment>
						<Stateful key="a" />
					</Fragment>
					<div />
				</Fragment>
			);
		}

		render(<Foo condition={true} />, scratch);
		render(<Foo condition={false} />, scratch);

		expect(ops).to.deep.equal([]);
		expect(scratch.innerHTML).to.equal('<div>Hello</div><div></div>');

		render(<Foo condition={true} />, scratch);

		expect(ops).to.deep.equal([]);
		expect(scratch.innerHTML).to.equal('<div>Hello</div>');
	});

	it('should preserve state between array nested in fragment and fragment', () => {
		// In this test case, the children of the Fragment in Foo end up being the same when flatened.
		//
		// When condition == true, the children of the Fragment are a Stateful VNode.
		// When condition == false, the children of the Fragment are an Array containing a single
		// Stateful VNode.
		//
		// However, when each of these are flattened (in flattenChildren), they both become
		// an Array containing a single Stateful VNode. So when diff'ed they are compared together
		// and the state of Stateful is preserved

		function Foo({ condition }) {
			return condition ? (
				<Fragment>
					<Stateful key="a" />
				</Fragment>
			) : (
				<Fragment>{[<Stateful key="a" />]}</Fragment>
			);
		}

		render(<Foo condition={true} />, scratch);
		render(<Foo condition={false} />, scratch);

		expect(ops).to.deep.equal(['Update Stateful']);
		expect(scratch.innerHTML).to.equal('<div>Hello</div>');

		render(<Foo condition={true} />, scratch);

		expect(ops).to.deep.equal(['Update Stateful', 'Update Stateful']);
		expect(scratch.innerHTML).to.equal('<div>Hello</div>');
	});

	it('should preserve state between top level fragment and array', () => {
		function Foo({ condition }) {
			return condition ? (
				[<Stateful key="a" />]
			) : (
				<Fragment>
					<Stateful key="a" />
				</Fragment>
			);
		}

		render(<Foo condition={true} />, scratch);
		render(<Foo condition={false} />, scratch);

		expect(ops).to.deep.equal(['Update Stateful']);
		expect(scratch.innerHTML).to.equal('<div>Hello</div>');

		render(<Foo condition={true} />, scratch);

		expect(ops).to.deep.equal(['Update Stateful', 'Update Stateful']);
		expect(scratch.innerHTML).to.equal('<div>Hello</div>');
	});

	it('should not preserve state between array nested in fragment and double nested fragment', () => {
		// In this test case, the children of the Fragment in Foo end up being the different when flatened.
		//
		// When condition == true, the children of the Fragment are an Array of Stateful VNode.
		// When condition == false, the children of the Fragment are another Fragment whose children are
		// a single Stateful VNode.
		//
		// When each of these are flattened (in flattenChildren), the first Fragment stays the same
		// (Fragment -> [Stateful]). The second Fragment also doesn't change (flatenning doesn't erase
		// Fragments) so it remains Fragment -> Fragment -> Stateful. Therefore when diff'ed these Fragments
		// separate the two Stateful VNodes into different trees and state is not preserved between them.

		function Foo({ condition }) {
			return condition ? (
				<Fragment>{[<Stateful key="a" />]}</Fragment>
			) : (
				<Fragment>
					<Fragment>
						<Stateful key="a" />
					</Fragment>
				</Fragment>
			);
		}

		render(<Foo condition={true} />, scratch);
		render(<Foo condition={false} />, scratch);

		expect(ops).to.deep.equal([]);
		expect(scratch.innerHTML).to.equal('<div>Hello</div>');

		render(<Foo condition={true} />, scratch);

		expect(ops).to.deep.equal([]);
		expect(scratch.innerHTML).to.equal('<div>Hello</div>');
	});

	it.skip('should not preserve state between array nested in fragment and double nested array', () => {
		function Foo({ condition }) {
			return condition ? (
				<Fragment>{[<Stateful key="a" />]}</Fragment>
			) : (
				[[<Stateful key="a" />]]
			);
		}

		render(<Foo condition={true} />, scratch);
		render(<Foo condition={false} />, scratch);

		expect(ops).to.deep.equal([]);
		expect(scratch.innerHTML).to.equal('<div>Hello</div>');

		render(<Foo condition={true} />, scratch);

		expect(ops).to.deep.equal([]);
		expect(scratch.innerHTML).to.equal('<div>Hello</div>');
	});

	it.skip('should preserve state between double nested fragment and double nested array', () => {
		function Foo({ condition }) {
			return condition ? (
				<Fragment>
					<Fragment>
						<Stateful key="a" />
					</Fragment>
				</Fragment>
			) : (
				[[<Stateful key="a" />]]
			);
		}

		render(<Foo condition={true} />, scratch);
		render(<Foo condition={false} />, scratch);

		expect(ops).to.deep.equal(['Update Stateful']);
		expect(scratch.innerHTML).to.equal('<div>Hello</div>');

		render(<Foo condition={true} />, scratch);

		expect(ops).to.deep.equal(['Update Stateful', 'Update Stateful']);
		expect(scratch.innerHTML).to.equal('<div>Hello</div>');
	});

	it('should not preserve state of children when the keys are different', () => {
		function Foo({ condition }) {
			return condition ? (
				<Fragment key="a">
					<Stateful />
				</Fragment>
			) : (
				<Fragment key="b">
					<Stateful />
					<span>World</span>
				</Fragment>
			);
		}

		render(<Foo condition={true} />, scratch);
		render(<Foo condition={false} />, scratch);

		expect(ops).to.deep.equal([]);
		expect(scratch.innerHTML).to.equal('<div>Hello</div><span>World</span>');

		render(<Foo condition={true} />, scratch);

		expect(ops).to.deep.equal([]);
		expect(scratch.innerHTML).to.equal('<div>Hello</div>');
	});

	it('should not preserve state between unkeyed and keyed fragment', () => {
		function Foo({ condition }) {
			return condition ? (
				<Fragment key="a">
					<Stateful />
				</Fragment>
			) : (
				<Fragment>
					<Stateful />
				</Fragment>
			);
		}

		// React & Preact: has the same behavior for components
		// https://codesandbox.io/s/57prmy5mx
		render(<Foo condition={true} />, scratch);
		render(<Foo condition={false} />, scratch);

		expect(ops).to.deep.equal([]);
		expect(scratch.innerHTML).to.equal('<div>Hello</div>');

		render(<Foo condition={true} />, scratch);

		expect(ops).to.deep.equal([]);
		expect(scratch.innerHTML).to.equal('<div>Hello</div>');
	});

	it('should preserve state with reordering in multiple levels', () => {
		function Foo({ condition }) {
			return condition ? (
				<div>
					<Fragment key="c">
						<div>foo</div>
						<div key="b">
							<Stateful key="a" />
						</div>
					</Fragment>
					<div>boop</div>
				</div>
			) : (
				<div>
					<div>beep</div>
					<Fragment key="c">
						<div key="b">
							<Stateful key="a" />
						</div>
						<div>bar</div>
					</Fragment>
				</div>
			);
		}

		const htmlForTrue = div([
			div('foo'),
			div(div('Hello')),
			div('boop')
		].join(''));

		const htmlForFalse = div([
			div('beep'),
			div(div('Hello')),
			div('bar')
		].join(''));

		clearLog();
		render(<Foo condition={true} />, scratch);

		expect(scratch.innerHTML).to.equal(htmlForTrue);

		clearLog();
		render(<Foo condition={false} />, scratch);

		expect(ops).to.deep.equal(['Update Stateful']);
		expect(scratch.innerHTML).to.equal(htmlForFalse);
		expectDomLogToBe([
			'<div>fooHellobeep.insertBefore(<div>beep, <div>foo)',
			'<div>beepbarHello.appendChild(<div>bar)'
		], 'rendering true to false');

		clearLog();
		render(<Foo condition={true} />, scratch);

		expect(ops).to.deep.equal(['Update Stateful', 'Update Stateful']);
		expect(scratch.innerHTML).to.equal(htmlForTrue);
		expectDomLogToBe([
			'<div>beepHellofoo.appendChild(<div>Hello)',
			'<div>boopfooHello.appendChild(<div>boop)'
		], 'rendering false to true');
	});

	it('should not preserve state when switching to a keyed fragment to an array', () => {
		function Foo({ condition }) {
			return condition ? (
				<div>
					{
						<Fragment key="foo">
							<span>1</span>
							<Stateful />
						</Fragment>
					}
					<span>2</span>
				</div>
			) : (
				<div>
					{[
						<span>1</span>,
						<Stateful />
					]}
					<span>2</span>
				</div>
			);
		}

		const html = div([
			span('1'),
			div('Hello'),
			span('2')
		].join(''));

		clearLog();
		render(<Foo condition={true} />, scratch);

		clearLog();
		render(<Foo condition={false} />,  scratch);

		expect(ops).to.deep.equal([]);
		expect(scratch.innerHTML).to.equal(html);
		expectDomLogToBe([
			'<div>1Hello1.insertBefore(<span>1, <span>1)',
			'<div>.appendChild(#text)',
			'<div>11Hello.insertBefore(<div>Hello, <span>1)',
			'<span>.appendChild(#text)',
			'<div>1Hello1Hello.insertBefore(<span>2, <span>1)',
			'<span>1.remove()',
			'<div>Hello.remove()'
		]);

		clearLog();
		render(<Foo condition={true} />, scratch);

		expect(ops).to.deep.equal([]);
		expect(scratch.innerHTML).to.equal(html);
		expectDomLogToBe([
			'<span>.appendChild(#text)',
			'<div>1Hello2.appendChild(<span>1)',
			'<div>.appendChild(#text)',
			'<div>1Hello21.appendChild(<div>Hello)',
			'<div>2Hello21Hello.appendChild(<span>2)',
			'<span>2.remove()',
			'<div>Hello.remove()'
		]);
	});

	it('should preserve state when it does not change positions', () => {
		function Foo({ condition }) {
			return condition
				? [
					<span />,
					<Fragment>
						<Stateful />
					</Fragment>
				]
				: [
					<span />,
					<Fragment>
						<Stateful />
					</Fragment>
				];
		}

		render(<Foo condition={true} />, scratch);
		render(<Foo condition={false} />, scratch);

		expect(ops).to.deep.equal(['Update Stateful']);
		expect(scratch.innerHTML).to.equal('<span></span><div>Hello</div>');

		render(<Foo condition={true} />, scratch);

		expect(ops).to.deep.equal(['Update Stateful', 'Update Stateful']);
		expect(scratch.innerHTML).to.equal('<span></span><div>Hello</div>');
	});

	it('should render nested Fragments', () => {
		clearLog();
		render((
			<Fragment>
				spam
				<Fragment>foo</Fragment>
				<Fragment />
				bar
			</Fragment>
		), scratch);

		expect(scratch.innerHTML).to.equal('spamfoobar');
		expectDomLogToBe([
			'<div>.appendChild(#text)',
			'<div>spam.appendChild(#text)',
			'<div>spamfoo.appendChild(#text)'
		]);

		clearLog();
		render((
			<Fragment>
				<Fragment>foo</Fragment>
				<Fragment>bar</Fragment>
			</Fragment>
		), scratch);

		expect(scratch.innerHTML).to.equal('foobar');
		expectDomLogToBe([
			'<div>spamfoobar.appendChild(#text)',
			'#text.remove()',
			'#text.remove()'
		]);
	});

	it('should respect keyed Fragments', () => {

		/** @type {() => void} */
		let update;

		class Comp extends Component {

			constructor() {
				super();
				this.state = { key: 'foo' };
				update = () => this.setState({ key: 'bar' });
			}

			render() {
				return <Fragment key={this.state.key}>foo</Fragment>;
			}
		}
		render(<Comp />, scratch);
		expect(scratch.innerHTML).to.equal('foo');

		update();
		rerender();

		expect(scratch.innerHTML).to.equal('foo');
	});

	it('should support conditionally rendered children', () => {

		/** @type {() => void} */
		let update;

		class Comp extends Component {

			constructor() {
				super();
				this.state = { value: true };
				update = () => this.setState({ value: !this.state.value });
			}

			render() {
				return (
					<Fragment>
						<span>0</span>
						{this.state.value && 'foo'}
						<span>1</span>
					</Fragment>
				);
			}
		}

		const html = contents => span('0') + contents + span('1');

		render(<Comp />, scratch);
		expect(scratch.innerHTML).to.equal(html('foo'));

		update();
		rerender();

		expect(scratch.innerHTML).to.equal(html(''));

		update();
		rerender();
		expect(scratch.innerHTML).to.equal(html('foo'));
	});

	it('can modify the children of a Fragment', () => {

		/** @type {() => void} */
		let push;

		class List extends Component {
			constructor() {
				super();
				this.state = { values: [0, 1, 2] };
				push = () =>
					this.setState({
						values: [...this.state.values, this.state.values.length]
					});
			}

			render() {
				return (
					<Fragment>
						{this.state.values.map(value => (
							<div>{value}</div>
						))}
					</Fragment>
				);
			}
		}

		render(<List />, scratch);
		expect(scratch.textContent).to.equal('012');

		push();
		rerender();

		expect(scratch.textContent).to.equal('0123');

		push();
		rerender();

		expect(scratch.textContent).to.equal('01234');
	});

	it('should render sibling array children', () => {
		const Group = ({ title, values }) => (
			<Fragment>
				<li>{title}</li>
				{values.map(value => <li>{value}</li>)}
			</Fragment>
		);

		const Todo = () => (
			<ul>
				<Group title={'A header'} values={['a', 'b']} />
				<Group title={'A divider'} values={['c', 'd']} />
				<li>A footer</li>
			</ul>
		);

		render(<Todo />, scratch);

		expect(scratch.innerHTML).to.equal(ul([
			li('A header'),
			li('a'),
			li('b'),
			li('A divider'),
			li('c'),
			li('d'),
			li('A footer')
		].join('')));
	});

	it('should reorder Fragment children', () => {
		let updateState;

		class App extends Component {
			constructor() {
				super();
				this.state = { active: false };
				updateState = () => this.setState(prev => ({ active: !prev.active }));
			}

			render() {
				return (
					<div>
						<h1>Heading</h1>
						{!this.state.active ? (
							<Fragment>
								foobar
								<Fragment>
									Hello World
									<h2>yo</h2>
								</Fragment>
								<input type="text" />
							</Fragment>
						) : (
							<Fragment>
								<Fragment>
									Hello World
									<h2>yo</h2>
								</Fragment>
								foobar
								<input type="text" />
							</Fragment>
						)}
					</div>
				);
			}
		}

		render(<App />, scratch);

		expect(scratch.innerHTML).to.equal('<div><h1>Heading</h1>foobarHello World<h2>yo</h2><input type="text"></div>');

		updateState();

		// See "should preserve state between top level fragment and array"
		// Perhaps rename test to "should reorder **keyed** Fragment children"
		rerender();
		expect(scratch.innerHTML).to.equal('<div><h1>Heading</h1>Hello World<h2>yo</h2>foobar<input type="text"></div>');
	});

	it('should render sibling fragments with multiple children in the correct order', () => {
		render((
			<ol>
				<li>0</li>
				<Fragment>
					<li>1</li>
					<li>2</li>
				</Fragment>
				<li>3</li>
				<li>4</li>
				<Fragment>
					<li>5</li>
					<li>6</li>
				</Fragment>
				<li>7</li>
			</ol>
		), scratch);

		expect(scratch.textContent).to.equal('01234567');
	});

	it('should support HOCs that return children', () => {
		const text = 'Don\'t forget to tell these special people in your life just how special they are to you.';

		class BobRossProvider extends Component {
			getChildContext() {
				return { text };
			}

			render(props) {
				return props.children;
			}
		}

		function BobRossConsumer(props, context) {
			return props.children(context.text);
		}

		const Say = props => <div>{props.text}</div>;

		const Speak = () => (
			<Fragment>
				<span>the top</span>
				<BobRossProvider>
					<span>a span</span>
					<BobRossConsumer>
						{ text => [
							<Say text={text} />,
							<Say text={text} />
						] }
					</BobRossConsumer>
					<span>another span</span>
				</BobRossProvider>
				<span>a final span</span>
			</Fragment>
		);

		render(<Speak />, scratch);

		expect(scratch.innerHTML).to.equal([
			span('the top'),
			span('a span'),
			div(text),
			div(text),
			span('another span'),
			span('a final span')
		].join(''));
	});

	it('should support conditionally rendered Fragment', () => {
		const Foo = ({ condition }) => (
			<ol>
				<li>0</li>
				{condition ? (
					<Fragment>
						<li>1</li>
						<li>2</li>
					</Fragment>
				) : ([
					<li>1</li>,
					<li>2</li>
				])}
				<li>3</li>
			</ol>
		);

		const html = ol([
			li('0'),
			li('1'),
			li('2'),
			li('3')
		].join(''));

		clearLog();
		render(<Foo condition={true} />, scratch);
		expect(scratch.innerHTML).to.equal(html, 'initial render of true');
		expectDomLogToBe([
			'<li>.appendChild(#text)',
			'<ol>.appendChild(<li>0)',
			'<li>.appendChild(#text)',
			'<ol>0.appendChild(<li>1)',
			'<li>.appendChild(#text)',
			'<ol>01.appendChild(<li>2)',
			'<li>.appendChild(#text)',
			'<ol>012.appendChild(<li>3)',
			'<div>.appendChild(<ol>0123)'
		], 'initial render of true');

		clearLog();
		render(<Foo condition={false} />,  scratch);
		expect(scratch.innerHTML).to.equal(html, 'rendering from true to false');
		expectDomLogToBe([
			'<li>.appendChild(#text)',
			'<ol>0121.appendChild(<li>2)',
			'<li>.appendChild(#text)',
			'<ol>01212.appendChild(<li>3)',
			'<li>1.remove()',
			'<li>2.remove()'
		], 'rendering from true to false');

		clearLog();
		render(<Foo condition={true} />, scratch);
		expect(scratch.innerHTML).to.equal(html, 'rendering from false to true');
		expectDomLogToBe([
			'<li>.appendChild(#text)',
			'<ol>0123.appendChild(<li>1)',
			'<li>.appendChild(#text)',
			'<ol>01231.appendChild(<li>2)',
			'<ol>013312.appendChild(<li>3)',
			'<li>3.remove()',
			'<li>1.remove()'
		], 'rendering from false to true');
	});

	it('should support conditionally rendered Fragment or null', () => {
		const Foo = ({ condition }) => (
			<ol>
				<li>0</li>
				{condition ? (
					<Fragment>
						<li>1</li>
						<li>2</li>
					</Fragment>
				) : null }
				<li>3</li>
				<li>4</li>
			</ol>
		);

		const htmlForTrue = ol([
			li('0'),
			li('1'),
			li('2'),
			li('3'),
			li('4')
		].join(''));

		const htmlForFalse = ol([
			li('0'),
			li('3'),
			li('4')
		].join(''));

		clearLog();
		render(<Foo condition={true} />, scratch);
		expect(scratch.innerHTML).to.equal(htmlForTrue, 'initial render of true');
		expectDomLogToBe([
			'<li>.appendChild(#text)',
			'<ol>.appendChild(<li>0)',
			'<li>.appendChild(#text)',
			'<ol>0.appendChild(<li>1)',
			'<li>.appendChild(#text)',
			'<ol>01.appendChild(<li>2)',
			'<li>.appendChild(#text)',
			'<ol>012.appendChild(<li>3)',
			'<li>.appendChild(#text)',
			'<ol>0123.appendChild(<li>4)',
			'<div>.appendChild(<ol>01234)'
		], 'initial render of true');

		clearLog();
		render(<Foo condition={false} />,  scratch);
		expect(scratch.innerHTML).to.equal(htmlForFalse, 'rendering from true to false');
		expectDomLogToBe([
			'<li>1.remove()',
			'<li>2.remove()'
		], 'rendering from true to false');

		clearLog();
		render(<Foo condition={true} />, scratch);
		expect(scratch.innerHTML).to.equal(htmlForTrue, 'rendering from false to true');
		expectDomLogToBe([
			'<li>.appendChild(#text)',
			'<ol>034.appendChild(<li>1)',
			'<li>.appendChild(#text)',
			'<ol>0341.appendChild(<li>2)',
			// see issue #193 - re-appends Fragment siblings
			'<ol>03312.appendChild(<li>3)',
			'<ol>04123.appendChild(<li>4)'
		], 'rendering from false to true');
	});

	it('should support moving Fragments between beginning and end', () => {
		const Foo = ({ condition }) => (
			<ol>
				{condition ? [
					<li>0</li>,
					<li>1</li>,
					<li>2</li>,
					<li>3</li>,
					<Fragment>
						<li>4</li>
						<li>5</li>
					</Fragment>
				 ] : [
					<Fragment>
						<li>4</li>
						<li>5</li>
					</Fragment>,
					<li>0</li>,
					<li>1</li>,
					<li>2</li>,
					<li>3</li>
				 ]}
			</ol>
		);

		const htmlForTrue = ol([
			li('0'),
			li('1'),
			li('2'),
			li('3'),
			li('4'),
			li('5')
		].join(''));

		const htmlForFalse = ol([
			li('4'),
			li('5'),
			li('0'),
			li('1'),
			li('2'),
			li('3')
		].join(''));

		clearLog();
		render(<Foo condition={true} />, scratch);
		expect(scratch.innerHTML).to.equal(htmlForTrue, 'initial render of true');

		clearLog();
		render(<Foo condition={false} />,  scratch);
		expect(scratch.innerHTML).to.equal(htmlForFalse, 'rendering from true to false');
		expectDomLogToBe([
			'<ol>012345.insertBefore(<li>4, <li>0)',
			'<ol>401235.insertBefore(<li>5, <li>0)',
			// TODO: see issue #193 - Hmmm why does this extra append happen?
			'<ol>453012.appendChild(<li>3)'
		]);

		clearLog();
		render(<Foo condition={true} />, scratch);
		expect(scratch.innerHTML).to.equal(htmlForTrue, 'rendering from false to true');
		expectDomLogToBe([
			'<ol>450123.appendChild(<li>4)',
			'<ol>501234.appendChild(<li>5)'
		]);
	});

	it('should support conditional beginning and end Fragments', () => {
		const Foo = ({ condition }) => (
			<ol>
				{condition ?
					<Fragment>
						<li>0</li>
						<li>1</li>
					</Fragment>
					: null
				}
				<li>2</li>
				<li>2</li>
				{condition ?
					null :
					<Fragment>
						<li>3</li>
						<li>4</li>
					</Fragment>
				}
			</ol>
		);

		const htmlForTrue = ol([
			li(0),
			li(1),
			li(2),
			li(2)
		].join(''));

		const htmlForFalse = ol([
			li(2),
			li(2),
			li(3),
			li(4)
		].join(''));

		clearLog();
		render(<Foo condition={true} />, scratch);
		expect(scratch.innerHTML).to.equal(htmlForTrue, 'initial render of true');

		clearLog();
		render(<Foo condition={false} />, scratch);
		expect(scratch.innerHTML).to.equal(htmlForFalse, 'rendering from true to false');
		expectDomLogToBe([
			'<ol>3122.appendChild(<li>3)',
			'<ol>4223.appendChild(<li>4)'
		]);

		clearLog();
		render(<Foo condition={true} />, scratch);
		expect(scratch.innerHTML).to.equal(htmlForTrue, 'rendering from false to true');
		expectDomLogToBe([
			'<ol>2204.insertBefore(<li>0, <li>2)',
			'<ol>0221.insertBefore(<li>1, <li>2)',
			// TODO: See issue #193 - seems redundant
			'<ol>0122.appendChild(<li>2)'
		]);
	});

	it('should support nested conditional beginning and end Fragments', () => {
		const Foo = ({ condition }) => (
			<ol>
				{condition ?
					<Fragment>
						<Fragment>
							<Fragment>
								<li>0</li>
								<li>1</li>
							</Fragment>
						</Fragment>
					</Fragment>
					: null
				}
				<li>2</li>
				<li>3</li>
				{condition ?
					null :
					<Fragment>
						<Fragment>
							<Fragment>
								<li>4</li>
								<li>5</li>
							</Fragment>
						</Fragment>
					</Fragment>
				}
			</ol>
		);

		const htmlForTrue = ol([
			li(0),
			li(1),
			li(2),
			li(3)
		].join(''));

		const htmlForFalse = ol([
			li(2),
			li(3),
			li(4),
			li(5)
		].join(''));

		clearLog();
		render(<Foo condition={true} />, scratch);
		expect(scratch.innerHTML).to.equal(htmlForTrue, 'initial render of true');

		clearLog();
		render(<Foo condition={false} />, scratch);
		expect(scratch.innerHTML).to.equal(htmlForFalse, 'rendering from true to false');
		expectDomLogToBe([
			'<ol>4123.appendChild(<li>4)',
			'<ol>5234.appendChild(<li>5)'
		]);

		clearLog();
		render(<Foo condition={true} />, scratch);
		expect(scratch.innerHTML).to.equal(htmlForTrue, 'rendering from false to true');
		expectDomLogToBe([
			'<ol>2305.insertBefore(<li>0, <li>2)',
			'<ol>0231.insertBefore(<li>1, <li>2)',
			// TODO: See issue #193 - seems redundant...
			'<ol>0132.appendChild(<li>3)'
		]);
	});

	it('should preserve state with reordering in multiple levels with mixed # of Fragment siblings', () => {
		// Also fails if the # of divs outside the Fragment equals or exceeds
		// the # inside the Fragment for both conditions
		function Foo({ condition }) {
			return condition ? (
				<div>
					<Fragment key="c">
						<div>foo</div>
						<div key="b">
							<Stateful key="a" />
						</div>
					</Fragment>
					<div>boop</div>
					<div>boop</div>
				</div>
			) : (
				<div>
					<div>beep</div>
					<Fragment key="c">
						<div key="b">
							<Stateful key="a" />
						</div>
						<div>bar</div>
					</Fragment>
				</div>
			);
		}

		const htmlForTrue = div([
			div('foo'),
			div(div('Hello')),
			div('boop'),
			div('boop')
		].join(''));

		const htmlForFalse = div([
			div('beep'),
			div(div('Hello')),
			div('bar')
		].join(''));

		clearLog();
		render(<Foo condition={true} />, scratch);

		clearLog();
		render(<Foo condition={false} />, scratch);

		expect(ops).to.deep.equal(['Update Stateful']);
		expect(scratch.innerHTML).to.equal(htmlForFalse, 'rendering from true to false');
		expectDomLogToBe([
			'<div>fooHellobeepboop.insertBefore(<div>Hello, <div>boop)',
			'<div>barbeepHelloboop.insertBefore(<div>bar, <div>boop)',
			'<div>boop.remove()'
		], 'rendering from true to false');

		clearLog();
		render(<Foo condition={true} />, scratch);

		expect(ops).to.deep.equal(['Update Stateful', 'Update Stateful']);
		expect(scratch.innerHTML).to.equal(htmlForTrue, 'rendering from false to true');
		expectDomLogToBe([
			'<div>beepHellofoo.insertBefore(<div>foo, <div>beep)',
			'<div>fooboopHello.appendChild(<div>boop)',
			'<div>.appendChild(#text)',
			'<div>fooHelloboop.appendChild(<div>boop)'
		], 'rendering from false to true');
	});

	it('should preserve state with reordering in multiple levels with lots of Fragment siblings', () => {
		// Also fails if the # of divs outside the Fragment equals or exceeds
		// the # inside the Fragment for both conditions
		function Foo({ condition }) {
			return condition ? (
				<div>
					<Fragment key="c">
						<div>foo</div>
						<div key="b">
							<Stateful key="a" />
						</div>
					</Fragment>
					<div>boop</div>
					<div>boop</div>
					<div>boop</div>
				</div>
			) : (
				<div>
					<div>beep</div>
					<div>beep</div>
					<div>beep</div>
					<Fragment key="c">
						<div key="b">
							<Stateful key="a" />
						</div>
						<div>bar</div>
					</Fragment>
				</div>
			);
		}

		const htmlForTrue = div([
			div('foo'),
			div(div('Hello')),
			div('boop'),
			div('boop'),
			div('boop')
		].join(''));

		const htmlForFalse = div([
			div('beep'),
			div('beep'),
			div('beep'),
			div(div('Hello')),
			div('bar')
		].join(''));

		clearLog();
		render(<Foo condition={true} />, scratch);

		clearLog();
		render(<Foo condition={false} />, scratch);

		expect(ops).to.deep.equal(['Update Stateful']);
		expect(scratch.innerHTML).to.equal(htmlForFalse, 'rendering from true to false');
		expectDomLogToBe([
			'<div>fooHellobeepbeepbeep.appendChild(<div>Hello)',
			'<div>barbeepbeepbeepHello.appendChild(<div>bar)'
		], 'rendering from true to false');

		clearLog();
		render(<Foo condition={true} />, scratch);

		expect(ops).to.deep.equal(['Update Stateful', 'Update Stateful']);
		expect(scratch.innerHTML).to.equal(htmlForTrue, 'rendering from false to true');
		expectDomLogToBe([
			'<div>beepbeepbeepHellofoo.insertBefore(<div>foo, <div>beep)',
			'<div>foobeepbeepbeepHello.insertBefore(<div>Hello, <div>beep)',
			'<div>fooHelloboopboopboop.appendChild(<div>boop)'
		], 'rendering from false to true');
	});

	it('should correctly append children with siblings', () => {

		/**
		 * @type {(props: { values: Array<string | number>}) => JSX.Element}
		 */
		const Foo = ({ values }) => (
			<ol>
				<li>a</li>
				<Fragment>
					{values.map(value => <li>{value}</li>)}
				</Fragment>
				<li>b</li>
			</ol>
		);

		const getHtml = values => ol([
			li('a'),
			...values.map(value => li(value)),
			li('b')
		].join(''));

		let values = [0,1,2];
		clearLog();
		render(<Foo values={values} />, scratch);
		expect(scratch.innerHTML).to.equal(getHtml(values), `original list: [${values.join(',')}]`);

		values.push(3);

		clearLog();
		render(<Foo values={values} />, scratch);
		expect(scratch.innerHTML).to.equal(getHtml(values), `push 3: [${values.join(',')}]`);
		expectDomLogToBe([
			'<li>.appendChild(#text)',
			'<ol>a012b.insertBefore(<li>3, <li>b)'
		]);

		values.push(4);

		clearLog();
		render(<Foo values={values} />, scratch);
		expect(scratch.innerHTML).to.equal(getHtml(values), `push 4: [${values.join(',')}]`);
		expectDomLogToBe([
			'<li>.appendChild(#text)',
			'<ol>a0123b.insertBefore(<li>4, <li>b)'
		]);
	});

	it('should render components that conditionally return Fragments', () => {
		const Foo = ({ condition }) => (
			condition ? (
				<Fragment>
					<div>1</div>
					<div>2</div>
				</Fragment>
			) : (
				<div>
					<div>3</div>
					<div>4</div>
				</div>
			)
		);

		const htmlForTrue = [
			div(1),
			div(2)
		].join('');

		const htmlForFalse = div([
			div(3),
			div(4)
		].join(''));

		clearLog();
		render(<Foo condition={true} />, scratch);

		expect(scratch.innerHTML).to.equal(htmlForTrue);

		clearLog();
		render(<Foo condition={false} />, scratch);

		expect(scratch.innerHTML).to.equal(htmlForFalse);
		expectDomLogToBe([
			'<div>1.remove()',
			'<div>2.remove()',
			'<div>.appendChild(#text)',
			'<div>.appendChild(<div>3)',
			'<div>.appendChild(#text)',
			'<div>3.appendChild(<div>4)',
			'<div>.appendChild(<div>34)'
		], 'rendering from true to false');

		clearLog();
		render(<Foo condition={true} />, scratch);

		expect(scratch.innerHTML).to.equal(htmlForTrue);
		expectDomLogToBe([
			'<div>34.remove()',
			'<div>.appendChild(#text)',
			'<div>.appendChild(<div>1)',
			'<div>.appendChild(#text)',
			'<div>1.appendChild(<div>2)'
		], 'rendering from false to true');
	});

	it('should clear empty Fragments', () => {
		function Foo(props) {
			if (props.condition) {
				return <Fragment>foo</Fragment>;
			}
			return <Fragment />;
		}

		render(<Foo condition={true} />, scratch);
		expect(scratch.textContent).to.equal('foo');

		render(<Foo condition={false} />, scratch);
		expect(scratch.textContent).to.equal('');
	});

	it('should support conditionally rendered nested Fragments or null with siblings', () => {
		const Foo = ({ condition }) => (
			<ol>
				<li>0</li>
				<Fragment>
					<li>1</li>
					{condition ? (
						<Fragment>
							<li>2</li>
							<li>3</li>
						</Fragment>
					) : null }
					<li>4</li>
				</Fragment>
				<li>5</li>
			</ol>
		);

		const htmlForTrue = ol([
			li('0'),
			li('1'),
			li('2'),
			li('3'),
			li('4'),
			li('5')
		].join(''));

		const htmlForFalse = ol([
			li('0'),
			li('1'),
			li('4'),
			li('5')
		].join(''));

		clearLog();
		render(<Foo condition={true} />, scratch);
		expect(scratch.innerHTML).to.equal(htmlForTrue, 'initial render of true');
		expectDomLogToBe([
			'<li>.appendChild(#text)',
			'<ol>.appendChild(<li>0)',
			'<li>.appendChild(#text)',
			'<ol>0.appendChild(<li>1)',
			'<li>.appendChild(#text)',
			'<ol>01.appendChild(<li>2)',
			'<li>.appendChild(#text)',
			'<ol>012.appendChild(<li>3)',
			'<li>.appendChild(#text)',
			'<ol>0123.appendChild(<li>4)',
			'<li>.appendChild(#text)',
			'<ol>01234.appendChild(<li>5)',
			'<div>.appendChild(<ol>012345)'
		], 'initial render of true');

		clearLog();
		render(<Foo condition={false} />,  scratch);
		expect(scratch.innerHTML).to.equal(htmlForFalse, 'rendering from true to false');
		expectDomLogToBe([
			'<li>2.remove()',
			'<li>3.remove()'
		], 'rendering from true to false');

		clearLog();
		render(<Foo condition={true} />, scratch);
		expect(scratch.innerHTML).to.equal(htmlForTrue, 'rendering from false to true');
		expectDomLogToBe([
			'<li>.appendChild(#text)',
			'<ol>0145.insertBefore(<li>2, <li>4)',
			'<li>.appendChild(#text)',
			'<ol>01245.insertBefore(<li>3, <li>4)'
		], 'rendering from false to true');
	});

	it('should render first child Fragment that wrap null components', () => {
		const Empty = () => null;
		const Foo = () => (
			<ol>
				<Fragment>
					<Empty />
				</Fragment>
				<li>1</li>
			</ol>
		);

		render(<Foo />, scratch);
		expect(scratch.innerHTML).to.equal(ol([
			li(1)
		].join('')));
	});

	it('should properly render Components that return Fragments and use shouldComponentUpdate #1415', () => {
		class SubList extends Component {
			shouldComponentUpdate(nextProps) {
				return nextProps.prop1 !== this.props.prop1;
			}
			render() {
				return (
					<Fragment>
						<div>2</div>
						<div>3</div>
					</Fragment>
				);
			}
		}

		/** @type {(update: any) => void} */
		let setState;
		class App extends Component {
			constructor() {
				super();
				setState = update => this.setState(update);

				this.state = { error: false };
			}

			render() {
				return (
					<div>
						{this.state.error ? (
							<div>Error!</div>
						) : (
							<div>
								<div>1</div>
								<SubList prop1={this.state.error} />
							</div>
						)}
					</div>
				);
			}
		}

		const successHtml = div(div([
			div(1),
			div(2),
			div(3)
		].join('')));

		const errorHtml = div(div('Error!'));

		render(<App />, scratch);
		expect(scratch.innerHTML).to.equal(successHtml);

		setState({}); // Trigger sCU
		rerender();
		expect(scratch.innerHTML).to.equal(successHtml);

		setState({ error: true });
		rerender();
		expect(scratch.innerHTML).to.equal(errorHtml);

		setState({ error: false });
		rerender();
		expect(scratch.innerHTML).to.equal(successHtml);

		setState({}); // Trigger sCU again
		rerender();
		expect(scratch.innerHTML).to.equal(successHtml);
	});

	it('should use the last dom node for _lastDomChild', () => {
		let Noop = () => null;
		let update;
		class App extends Component {
			constructor(props) {
				super(props);
				update = () => this.setState({ items: ['A', 'B', 'C'] });
				this.state = {
					items: null
				};
			}

			render() {
				return (
					<div>
						{this.state.items && (
							<Fragment>
								{this.state.items.map(v => <div>{v}</div>)}
								<Noop />
							</Fragment>
						)}
					</div>
				);
			}
		}

		render(<App />, scratch);
		expect(scratch.textContent).to.equal('');

		update();
		rerender();
		expect(scratch.textContent).to.equal('ABC');
	});

	it('should replace node in-between children', () => {
		let update;
		class SetState extends Component {
			constructor(props) {
				super(props);
				update = () => this.setState({ active: true });
			}

			render() {
				return this.state.active
					? <section>I'm a section now</section>
					: <div>I'm a div</div>;
			}
		}

		render(
			<div>
				<div>A</div>
				<SetState />
				<div>C</div>
			</div>,
			scratch,
		);

		expect(scratch.innerHTML).to.eql(
			`<div><div>A</div><div>I'm a div</div><div>C</div></div>`
		);

		update();
		rerender();

		expect(scratch.innerHTML).to.eql(
			`<div><div>A</div><section>I'm a section now</section><div>C</div></div>`
		);
	});

	it('should insert in-between children', () => {
		let update;
		class SetState extends Component {
			constructor(props) {
				super(props);
				update = () => this.setState({ active: true });
			}

			render() {
				return this.state.active ? <div>B</div> : null;
			}
		}

		render(
			<div>
				<div>A</div>
				<SetState />
				<div>C</div>
			</div>,
			scratch,
		);

		expect(scratch.innerHTML).to.eql(
			`<div><div>A</div><div>C</div></div>`
		);

		update();
		rerender();

		expect(scratch.innerHTML).to.eql(
			`<div><div>A</div><div>B</div><div>C</div></div>`
		);
	});

	it('should insert in-between null children', () => {
		let update;
		class SetState extends Component {
			constructor(props) {
				super(props);
				update = () => this.setState({ active: true });
			}

			render() {
				return this.state.active ? <div>B</div> : null;
			}
		}

		render(
			<div>
				<div>A</div>
				{null}
				<SetState />
				{null}
				<div>C</div>
			</div>,
			scratch,
		);

		expect(scratch.innerHTML).to.eql(
			`<div><div>A</div><div>C</div></div>`
		);

		update();
		rerender();

		expect(scratch.innerHTML).to.eql(
			`<div><div>A</div><div>B</div><div>C</div></div>`
		);
	});

<<<<<<< HEAD
	// TODO: This test is failing
	it.skip('should insert in-between nested null children', () => {
=======
	it('should insert in-between nested null children', () => {
>>>>>>> c44a8c8b
		let update;
		class SetState extends Component {
			constructor(props) {
				super(props);
				update = () => this.setState({ active: true });
			}

			render() {
				return this.state.active ? <div>B</div> : null;
			}
		}

		function Outer() {
			return <SetState />;
		}

		render(
			<div>
				<div>A</div>
				{null}
				<Outer />
				{null}
				<div>C</div>
			</div>,
			scratch,
		);

		expect(scratch.innerHTML).to.eql(
			`<div><div>A</div><div>C</div></div>`
		);

		update();
		rerender();

		expect(scratch.innerHTML).to.eql(
			`<div><div>A</div><div>B</div><div>C</div></div>`
		);
	});
<<<<<<< HEAD
=======

	it('should update at correct place', () => {
		let updateA;
		class A extends Component {
			constructor(props) {
				super(props);
				this.state = { active: true };
				updateA = () => this.setState(prev => ({ active: !prev }));
			}

			render() {
				return this.state.active ? <div>A</div> : <span>A2</span>;
			}
		}

		function B() {
			return <div>B</div>;
		}

		function X(props) {
			return props.children;
		}

		function App(props) {
			let b = props.condition ? <B /> : null;
			return (
				<div>
					<X>
						<A />
					</X>
					<X>
						{b}
						<div>C</div>
					</X>
				</div>
			);
		}

		render(<App condition={true} />, scratch);

		expect(scratch.innerHTML).to.eql(
			`<div><div>A</div><div>B</div><div>C</div></div>`
		);

		render(<App condition={false} />, scratch);
		expect(scratch.innerHTML).to.eql(
			`<div><div>A</div><div>C</div></div>`
		);

		updateA();
		rerender();

		expect(scratch.innerHTML).to.eql(
			`<div><span>A2</span><div>C</div></div>`
		);
	});
>>>>>>> c44a8c8b
});<|MERGE_RESOLUTION|>--- conflicted
+++ resolved
@@ -1977,12 +1977,7 @@
 		);
 	});
 
-<<<<<<< HEAD
-	// TODO: This test is failing
-	it.skip('should insert in-between nested null children', () => {
-=======
 	it('should insert in-between nested null children', () => {
->>>>>>> c44a8c8b
 		let update;
 		class SetState extends Component {
 			constructor(props) {
@@ -2021,8 +2016,6 @@
 			`<div><div>A</div><div>B</div><div>C</div></div>`
 		);
 	});
-<<<<<<< HEAD
-=======
 
 	it('should update at correct place', () => {
 		let updateA;
@@ -2079,5 +2072,4 @@
 			`<div><span>A2</span><div>C</div></div>`
 		);
 	});
->>>>>>> c44a8c8b
 });