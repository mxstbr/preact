import { assign } from './util';
import { diff, commitRoot } from './diff/index';
import options from './options';
import { Fragment } from './create-element';

/**
 * Base Component class. Provides `setState()` and `forceUpdate()`, which
 * trigger rendering
 * @param {object} props The initial component props
 * @param {object} context The initial context from parent components'
 * getChildContext
 */
export function Component(props, context) {
	this.props = props;
	this.context = context;
	// this.constructor // When component is functional component, this is reset to functional component
	// if (this.state==null) this.state = {};
	// this.state = {};
	// this._dirty = true;
	// this._renderCallbacks = []; // Only class components

	// Other properties that Component will have set later,
	// shown here as commented out for quick reference
	// this.base = null;
	// this._context = null;
	// this._ancestorComponent = null; // Always set right after instantiation
	// this._vnode = null;
	// this._nextState = null; // Only class components
	// this._prevVNode = null;
	// this._processingException = null; // Always read, set only when handling error
	// this._pendingError = null; // Always read, set only when handling error. This is used to indicate at diffTime to set _processingException
}

/**
 * Update component state and schedule a re-render.
 * @param {object | ((s: object, p: object) => object)} update A hash of state
 * properties to update with new values or a function that given the current
 * state and props returns a new partial state
 * @param {() => void} [callback] A function to be called once component state is
 * updated
 */
Component.prototype.setState = function(update, callback) {
	// only clone state when copying to nextState the first time.
	let s = (this._nextState!==this.state && this._nextState) || (this._nextState = assign({}, this.state));

	// if update() mutates state in-place, skip the copy:
	if (typeof update!=='function' || (update = update(s, this.props))) {
		assign(s, update);
	}

	// Skip update if updater function returned null
	if (update==null) return;

	if (this._vnode) {
		if (callback) this._renderCallbacks.push(callback);
		enqueueRender(this);
	}
};

/**
 * Immediately perform a synchronous re-render of the component
 * @param {() => void} [callback] A function to be called after component is
 * re-renderd
 */
Component.prototype.forceUpdate = function(callback) {
	let vnode = this._vnode, dom = this._vnode._dom, parentDom = this._parentDom;
	if (parentDom) {
		// Set render mode so that we can differantiate where the render request
		// is coming from. We need this because forceUpdate should never call
		// shouldComponentUpdate
		const force = callback!==false;

		let mounts = [];
		dom = diff(parentDom, vnode, vnode, this._context, parentDom.ownerSVGElement!==undefined, null, mounts, this._ancestorComponent, force, dom, this._parentVNode);
		if (dom!=null && dom.parentNode!==parentDom) {
			// The component may be rendered somewhere in the middle of the parent's
			// children. We need to find the nearest DOM sibling to insert our
			// newly rendered node into.
<<<<<<< HEAD
			let nextDom;
			let sibling = this._siblingVNode;
			while (sibling && !(nextDom = sibling._dom)) {
				sibling = sibling._component && sibling._component._siblingVNode;
			}

			if (nextDom) {
				parentDom.insertBefore(dom, nextDom);
			}
			else {
				parentDom.appendChild(dom);
=======
			let nextDom = getDomSibling(vnode);
			if (nextDom==null || nextDom.parentNode!==parentDom) {
				parentDom.appendChild(dom);
			}
			else {
				parentDom.insertBefore(dom, nextDom);
>>>>>>> c44a8c8b
			}
		}
		commitRoot(mounts, vnode);
	}
	if (callback) callback();
};

/**
 * Accepts `props` and `state`, and returns a new Virtual DOM tree to build.
 * Virtual DOM is generally constructed via [JSX](http://jasonformat.com/wtf-is-jsx).
 * @param {object} props Props (eg: JSX attributes) received from parent
 * element/component
 * @param {object} state The component's current state
 * @param {object} context Context object, as returned by the nearest
 * ancestor's `getChildContext()`
 * @returns {import('./index').ComponentChildren | void}
 */
Component.prototype.render = Fragment;

/**
 * Get the nearest dom sibling
 * @param {import('./internal').VNode} vnode
 */
export function getDomSibling(vnode) {
	let item;
	let stack = [vnode];
	while (stack.length > 0) {
		if (item = stack.pop()) {

			// Bail out if vnode is a DOM node or has a `_dom` pointer
			if (typeof item.type=='string' && item._dom!==vnode._dom) {
				return item._dom;
			}

			let parent = item._parent;
			if (parent && typeof parent.type!=='string') {
				if (parent._sibling) {
					stack.push(item._parent._sibling);
				}
				else if (item._parent._parent && typeof item._parent._parent.type==='string') {
					stack.push(item._parent._parent);
				}
			}
			if (item._sibling) {
				stack.push(item._sibling);
			}

			let children = item._children || [item._component._prevVNode];
			if (item!==vnode && children) {
				stack.push(...children);
			}
		}
	}

	return null;
}

/**
 * The render queue
 * @type {Array<import('./internal').Component>}
 */
let q = [];

/**
 * Asynchronously schedule a callback
 * @type {(cb) => void}
 */
const defer = typeof Promise=='function' ? Promise.prototype.then.bind(Promise.resolve()) : setTimeout;

/*
 * The value of `Component.debounce` must asynchronously invoke the passed in callback. It is
 * important that contributors to Preact can consistenly reason about what calls to `setState`, etc.
 * do, and when their effects will be applied. See the links below for some further reading on designing
 * asynchronous APIs.
 * * [Designing APIs for Asynchrony](https://blog.izs.me/2013/08/designing-apis-for-asynchrony)
 * * [Callbacks synchronous and asynchronous](https://blog.ometer.com/2011/07/24/callbacks-synchronous-and-asynchronous/)
 */

/**
 * Enqueue a rerender of a component
 * @param {import('./internal').Component} c The component to rerender
 */
export function enqueueRender(c) {
	if (!c._dirty && (c._dirty = true) && q.push(c) === 1) {
		(options.debounceRendering || defer)(process);
	}
}

/** Flush the render queue by rerendering all queued components */
function process() {
	let p;
	q.sort((a, b) => b._depth - a._depth);
	while ((p=q.pop())) {
		// forceUpdate's callback argument is reused here to indicate a non-forced update.
		if (p._dirty) p.forceUpdate(false);
	}
}<|MERGE_RESOLUTION|>--- conflicted
+++ resolved
@@ -76,26 +76,12 @@
 			// The component may be rendered somewhere in the middle of the parent's
 			// children. We need to find the nearest DOM sibling to insert our
 			// newly rendered node into.
-<<<<<<< HEAD
-			let nextDom;
-			let sibling = this._siblingVNode;
-			while (sibling && !(nextDom = sibling._dom)) {
-				sibling = sibling._component && sibling._component._siblingVNode;
-			}
-
-			if (nextDom) {
-				parentDom.insertBefore(dom, nextDom);
-			}
-			else {
-				parentDom.appendChild(dom);
-=======
 			let nextDom = getDomSibling(vnode);
 			if (nextDom==null || nextDom.parentNode!==parentDom) {
 				parentDom.appendChild(dom);
 			}
 			else {
 				parentDom.insertBefore(dom, nextDom);
->>>>>>> c44a8c8b
 			}
 		}
 		commitRoot(mounts, vnode);
