import options from './options';

/**
  * Create an virtual node (used for JSX)
  * @param {import('./internal').VNode["type"]} type The node name or Component
  * constructor for this virtual node
  * @param {object | null | undefined} [props] The properties of the virtual node
  * @param {Array<import('.').ComponentChildren>} [children] The children of the virtual node
  * @returns {import('./internal').VNode}
  */
export function createElement(type, props, children) {
	if (props==null) props = {};
	if (arguments.length>3) {
		children = [children];
		for (let i=3; i<arguments.length; i++) {
			children.push(arguments[i]);
		}
	}
	if (children!=null) {
		props.children = children;
	}

	// "type" may be undefined during development. The check is needed so that
	// we can display a nice error message with our debug helpers
	if (type!=null && type.defaultProps!=null) {
		for (let i in type.defaultProps) {
			if (props[i]===undefined) props[i] = type.defaultProps[i];
		}
	}
	let ref = props.ref;
	if (ref) delete props.ref;
	let key = props.key;
	if (key) delete props.key;

	return createVNode(type, props, null, key, ref);
}

/**
 * Create a VNode (used internally by Preact)
 * @param {import('./internal').VNode["type"]} type The node name or Component
 * Constructor for this virtual node
 * @param {object | null} props The properites of this virtual node
 * @param {string | number} text If this virtual node represents a text node,
 * this is the text of the node
 * @param {string |number | null} key The key for this virtual node, used when
 * diffing it against its children
 * @param {import('./internal').VNode["ref"]} ref The ref property that will
 * receive a reference to its created child
 * @param {import('./internal').VNode} original The original vnode
 * this instance was created from
 * @returns {import('./internal').VNode}
 */
export function createVNode(type, props, text, key, ref, original) {
	// V8 seems to be better at detecting type shapes if the object is allocated from the same call site
	// Do not inline into createElement and coerceToVNode!
	const vnode = {
		type,
		props,
		text,
		key,
		ref,
		_original: original,
		_children: null,
		_dom: null,
		_lastDomChild: null,
		_component: null
	};
	vnode._self = vnode;

	if (options.vnode) options.vnode(vnode);

	return vnode;
}

export function createRef() {
	return {};
}

export /* istanbul ignore next */ function Fragment() { }

/**
 * Coerce an untrusted value into a VNode
 * Specifically, this should be used anywhere a user could provide a boolean, string, or number where
 * a VNode or Component is desired instead
 * @param {boolean | string | number | import('./internal').VNode} possibleVNode A possible VNode
 * @returns {import('./internal').VNode}
 */
export function coerceToVNode(possibleVNode) {
	if (possibleVNode == null || typeof possibleVNode === 'boolean') return null;
	if (typeof possibleVNode === 'string' || typeof possibleVNode === 'number') {
		return createVNode(null, null, possibleVNode, null, null);
	}

	if (Array.isArray(possibleVNode)) {
		return createElement(Fragment, null, possibleVNode);
	}

	// Clone vnode if it has already been used. ceviche/#57
<<<<<<< HEAD
	if (possibleVNode._dom!=null) {
		let vnode = createVNode(possibleVNode.type, possibleVNode.props, possibleVNode.text, possibleVNode.key, null, possibleVNode._original || possibleVNode);
=======
	if (possibleVNode._dom!=null || possibleVNode._component!=null) {
		let vnode = createVNode(possibleVNode.type, possibleVNode.props, possibleVNode.text, possibleVNode.key, null);
>>>>>>> 3396e3e3
		vnode._dom = possibleVNode._dom;
		return vnode;
	}

	return possibleVNode;
}<|MERGE_RESOLUTION|>--- conflicted
+++ resolved
@@ -96,13 +96,8 @@
 	}
 
 	// Clone vnode if it has already been used. ceviche/#57
-<<<<<<< HEAD
-	if (possibleVNode._dom!=null) {
+	if (possibleVNode._dom!=null || possibleVNode._component!=null) {
 		let vnode = createVNode(possibleVNode.type, possibleVNode.props, possibleVNode.text, possibleVNode.key, null, possibleVNode._original || possibleVNode);
-=======
-	if (possibleVNode._dom!=null || possibleVNode._component!=null) {
-		let vnode = createVNode(possibleVNode.type, possibleVNode.props, possibleVNode.text, possibleVNode.key, null);
->>>>>>> 3396e3e3
 		vnode._dom = possibleVNode._dom;
 		return vnode;
 	}
