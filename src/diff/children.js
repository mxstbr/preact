import { diff, unmount } from './index';
import { coerceToVNode, Fragment } from '../create-element';
import { EMPTY_OBJ, EMPTY_ARR } from '../constants';
import { removeNode } from '../util';

/**
 * Diff the children of a virtual node
 * @param {import('../internal').PreactElement} parentDom The DOM element whose
 * children are being diffed
 * @param {import('../internal').VNode} newParentVNode The new virtual
 * node whose children should be diff'ed against oldParentVNode
 * @param {import('../internal').VNode} oldParentVNode The old virtual
 * node whose children should be diff'ed against newParentVNode
 * @param {object} context The current context object
 * @param {boolean} isSvg Whether or not this DOM node is an SVG node
 * @param {Array<import('../internal').PreactElement>} excessDomChildren
 * @param {Array<import('../internal').Component>} mounts The list of components
 * which have mounted
 * @param {import('../internal').Component} ancestorComponent The direct parent
 * component to the ones being diffed
 * @param {Node | Text} oldDom The current attached DOM
 * element any new dom elements should be placed around. Likely `null` on first
 * render (except when hydrating). Can be a sibling DOM element when diffing
 * Fragments that have siblings. In most cases, it starts out as `oldChildren[0]._dom`.
 */
export function diffChildren(parentDom, newParentVNode, oldParentVNode, context, isSvg, excessDomChildren, mounts, ancestorComponent, oldDom) {
	let childVNode, i, j, p, index, oldVNode, newDom,
		nextDom, sibDom, focus;

	let newChildren = newParentVNode._children || toChildArray(newParentVNode.props.children, newParentVNode._children=[], coerceToVNode);
	let oldChildren = oldParentVNode!=null && oldParentVNode!=EMPTY_OBJ && oldParentVNode._children || EMPTY_ARR;
	// console.log(newChildren, oldChildren);

	let oldChildrenLength = oldChildren.length;

	// Only in very specific places should this logic be invoked (top level `render` and `diffElementNodes`).
	// I'm using `EMPTY_OBJ` to signal when `diffChildren` is invoked in these situations. I can't use `null`
	// for this purpose, because `null` is a valid value for `oldDom` which can mean to skip to this logic
	// (e.g. if mounting a new tree in which the old DOM should be ignored (usually for Fragments).
	if (oldDom == EMPTY_OBJ) {
		oldDom = null;
		if (excessDomChildren!=null) {
			for (i = 0; i < excessDomChildren.length; i++) {
				if (excessDomChildren[i]!=null) {
					oldDom = excessDomChildren[i];
					break;
				}
			}
		}
		else {
			for (i = 0; i < oldChildrenLength; i++) {
				if (oldChildren[i] && oldChildren[i]._dom) {
					oldDom = oldChildren[i]._dom;
					break;
				}
			}
		}
	}

	for (i=0; i<newChildren.length; i++) {
		childVNode = newChildren[i] = coerceToVNode(newChildren[i]);
		oldVNode = index = null;

		// Check if we find a corresponding element in oldChildren and store the
		// index where the element was found.
		p = oldChildren[i];
		if (p != null && (childVNode.key==null && p.key==null ? (childVNode.type === p.type) : (childVNode.key === p.key))) {
			index = i;
		}
		else {
			for (j=0; j<oldChildrenLength; j++) {
				p = oldChildren[j];
				if (p!=null) {
					if (childVNode.key==null && p.key==null ? (childVNode.type === p.type) : (childVNode.key === p.key)) {
						index = j;
						break;
					}
				}
			}
		}

		// If we have found a corresponding old element we store it in a variable
		// and delete it from the array. That way the next iteration can skip this
		// element.
		if (index!=null) {
			oldVNode = oldChildren[index];
			oldChildren[index] = null;
		}

		nextDom = oldDom!=null && oldDom.nextSibling;

		// Morph the old element into the new one, but don't append it to the dom yet
<<<<<<< HEAD
		if (childVNode.type==='input') {
			console.log(oldVNode && oldVNode._dom, childVNode, oldVNode);
		}
		newDom = diff(oldVNode==null ? null : oldVNode._dom, parentDom, childVNode, oldVNode, context, isSvg, excessDomChildren, mounts, ancestorComponent, null);
=======
		newDom = diff(oldVNode==null ? null : oldVNode._dom, parentDom, childVNode, oldVNode, context, isSvg, excessDomChildren, mounts, ancestorComponent, null, oldDom);
>>>>>>> 59665113

		// Only proceed if the vnode has not been unmounted by `diff()` above.
		if (childVNode!=null && newDom !=null) {
			// Store focus in case moving children around changes it. Note that we
			// can't just check once for every tree, because we have no way to
			// differentiate wether the focus was reset by the user in a lifecycle
			// hook or by reordering dom nodes.
			focus = document.activeElement;

			if (childVNode._lastDomChild != null) {
				// Only Fragments or components that return Fragment like VNodes will
				// have a non-null _lastDomChild. Continue the diff from the end of
				// this Fragment's DOM tree.
				newDom = childVNode._lastDomChild;
			}
			else if (excessDomChildren==oldVNode || newDom!=oldDom || newDom.parentNode==null) {
				// NOTE: excessDomChildren==oldVNode above:
				// This is a compression of excessDomChildren==null && oldVNode==null!
				// The values only have the same type when `null`.

				outer: if (oldDom==null || oldDom.parentNode!==parentDom) {
					parentDom.appendChild(newDom);
				}
				else {
					sibDom = oldDom;
					j = 0;
					while ((sibDom=sibDom.nextSibling) && j++<oldChildrenLength/2) {
						if (sibDom===newDom) {
							break outer;
						}
					}
					parentDom.insertBefore(newDom, oldDom);
				}
			}

			// Restore focus if it was changed
			if (focus!==document.activeElement) {
				focus.focus();
			}

			oldDom = newDom!=null ? newDom.nextSibling : nextDom;
		}
	}

	// Remove children that are not part of any vnode. Only used by `hydrate`
	if (excessDomChildren!=null && newParentVNode.type!==Fragment) for (i=excessDomChildren.length; i--; ) if (excessDomChildren[i]!=null) removeNode(excessDomChildren[i]);

	// Remove remaining oldChildren if there are any.
	for (i=oldChildrenLength; i--; ) if (oldChildren[i]!=null) unmount(oldChildren[i], ancestorComponent);
}

/**
 * Flatten a virtual nodes children to a single dimensional array
 * @param {import('../index').ComponentChildren} children The unflattened
 * children of a virtual node
 * @param {Array<import('../internal').VNode | null>} [flattened] An flat array of children to modify
 */
export function toChildArray(children, flattened, map) {
	if (flattened == null) flattened = [];
	if (children==null || typeof children === 'boolean') {}
	else if (Array.isArray(children)) {
		for (let i=0; i < children.length; i++) {
			toChildArray(children[i], flattened);
		}
	}
	else {
		flattened.push(map ? map(children) : children);
	}

	return flattened;
}<|MERGE_RESOLUTION|>--- conflicted
+++ resolved
@@ -90,14 +90,7 @@
 		nextDom = oldDom!=null && oldDom.nextSibling;
 
 		// Morph the old element into the new one, but don't append it to the dom yet
-<<<<<<< HEAD
-		if (childVNode.type==='input') {
-			console.log(oldVNode && oldVNode._dom, childVNode, oldVNode);
-		}
-		newDom = diff(oldVNode==null ? null : oldVNode._dom, parentDom, childVNode, oldVNode, context, isSvg, excessDomChildren, mounts, ancestorComponent, null);
-=======
 		newDom = diff(oldVNode==null ? null : oldVNode._dom, parentDom, childVNode, oldVNode, context, isSvg, excessDomChildren, mounts, ancestorComponent, null, oldDom);
->>>>>>> 59665113
 
 		// Only proceed if the vnode has not been unmounted by `diff()` above.
 		if (childVNode!=null && newDom !=null) {
