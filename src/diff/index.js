import { EMPTY_OBJ, EMPTY_ARR } from '../constants';
import { Component, enqueueRender } from '../component';
import { coerceToVNode, Fragment } from '../create-element';
import { diffChildren } from './children';
import { diffProps } from './props';
import { assign, removeNode } from '../util';
import options from '../options';

/**
 * Diff two virtual nodes and apply proper changes to the DOM
 * @param {import('../internal').PreactElement} parentDom The parent of the DOM element
 * @param {import('../internal').VNode | null} newVNode The new virtual node
 * @param {import('../internal').VNode | null} oldVNode The old virtual node
 * @param {object} context The current context object
 * @param {boolean} isSvg Whether or not this element is an SVG node
 * @param {Array<import('../internal').PreactElement>} excessDomChildren
 * @param {Array<import('../internal').Component>} mounts A list of newly
 * mounted components
 * @param {import('../internal').Component | null} ancestorComponent The direct
 * parent component
 * @param {Element | Text} oldDom The current attached DOM
 * element any new dom elements should be placed around. Likely `null` on first
 * render (except when hydrating). Can be a sibling DOM element when diffing
 * Fragments that have siblings. In most cases, it starts out as `oldChildren[0]._dom`.
 */
export function diff(parentDom, newVNode, oldVNode, context, isSvg, excessDomChildren, mounts, ancestorComponent, force, oldDom) {
	// If the previous type doesn't match the new type we drop the whole subtree
	if (oldVNode==null || newVNode==null || oldVNode.type!==newVNode.type || oldVNode.key!==newVNode.key) {
		if (oldVNode!=null) unmount(oldVNode, ancestorComponent);
		if (newVNode==null) return null;
		oldVNode = EMPTY_OBJ;
	}

	// When passing through createElement it assigns the object
	// ref on _self, to prevent JSON Injection we check if this attribute
	// is equal.
	if (newVNode._self!==newVNode) return null;

	if (options.diff) options.diff(newVNode);

	let c, p, isNew = false, oldProps, oldState, snapshot,
		newType = newVNode.type, clearProcessingException;

	try {
		outer: if (oldVNode.type===Fragment || newType===Fragment) {
			diffChildren(parentDom, newVNode, oldVNode, context, isSvg, excessDomChildren, mounts, c, oldDom);

			// Mark dom as empty in case `_children` is any empty array. If it isn't
			// we'll set `dom` to the correct value just a few lines later.

			if (newVNode._children.length && newVNode._children[0]!=null) {
				newVNode._dom = newVNode._children[0]._dom;

				// If the last child is a Fragment, use _lastDomChild, else use _dom
				// We have no guarantee that the last child rendered something into the
				// dom, so we iterate backwards to find the last child with a dom node.
				for (let i = newVNode._children.length; i--;) {
					p = newVNode._children[i];
					newVNode._lastDomChild = p && (p._lastDomChild || p._dom);
					if (newVNode._lastDomChild) break;
				}
			}
		}
		else if (typeof newType==='function') {

			// Necessary for createContext api. Setting this property will pass
			// the context value as `this.context` just for this component.
			let cxType = newType.contextType;
			let provider = cxType && context[cxType._id];
			let cctx = cxType != null ? (provider ? provider.props.value : cxType._defaultValue) : context;

			// Get component and set it to `c`
			if (oldVNode._component) {
				c = newVNode._component = oldVNode._component;
				clearProcessingException = c._processingException = c._pendingError;
				newVNode._dom = oldVNode._dom;
			}
			else {
				// Instantiate the new component
				if (newType.prototype && newType.prototype.render) {
					newVNode._component = c = new newType(newVNode.props, cctx); // eslint-disable-line new-cap
				}
				else {
					newVNode._component = c = new Component(newVNode.props, cctx);
					c.constructor = newType;
					c.render = doRender;
				}
				c._ancestorComponent = ancestorComponent;
				if (provider) provider.sub(c);

				c.props = newVNode.props;
				if (!c.state) c.state = {};
				c.context = cctx;
				c._context = context;
				isNew = c._dirty = true;
				c._renderCallbacks = [];
			}

			c._vnode = newVNode;

			// Invoke getDerivedStateFromProps
			if (c._nextState==null) {
				c._nextState = c.state;
			}
			if (newType.getDerivedStateFromProps!=null) {
				assign(c._nextState==c.state ? (c._nextState = assign({}, c._nextState)) : c._nextState, newType.getDerivedStateFromProps(newVNode.props, c._nextState));
			}

			// Invoke pre-render lifecycle methods
			if (isNew) {
				if (newType.getDerivedStateFromProps==null && c.componentWillMount!=null) c.componentWillMount();
				if (c.componentDidMount!=null) mounts.push(c);
			}
			else {
				if (newType.getDerivedStateFromProps==null && force==null && c.componentWillReceiveProps!=null) {
					c.componentWillReceiveProps(newVNode.props, cctx);
				}

				if (!force && c.shouldComponentUpdate!=null && c.shouldComponentUpdate(newVNode.props, c._nextState, cctx)===false) {
					c.props = newVNode.props;
					c.state = c._nextState;
					c._dirty = false;
					newVNode._lastDomChild = oldVNode._lastDomChild;
					break outer;
				}

				if (c.componentWillUpdate!=null) {
					c.componentWillUpdate(newVNode.props, c._nextState, cctx);
				}
			}

			oldProps = c.props;
			oldState = c.state;

			c.context = cctx;
			c.props = newVNode.props;
			c.state = c._nextState;

			if (options.render) options.render(newVNode);

			let prev = c._prevVNode || null;
<<<<<<< HEAD
			let vnode = c._prevVNode;
			if (newVNode._original!==oldVNode) {
				vnode = c._prevVNode = coerceToVNode(c.render(c.props, c.state, c.context));
			}

=======
>>>>>>> f6741873
			c._dirty = false;
			let vnode = c._prevVNode = coerceToVNode(c.render(c.props, c.state, c.context));

			if (c.getChildContext!=null) {
				context = assign(assign({}, context), c.getChildContext());
			}

			if (!isNew && c.getSnapshotBeforeUpdate!=null) {
				snapshot = c.getSnapshotBeforeUpdate(oldProps, oldState);
			}

			c._depth = ancestorComponent ? (ancestorComponent._depth || 0) + 1 : 0;
			c.base = newVNode._dom = diff(parentDom, vnode, prev, context, isSvg, excessDomChildren, mounts, c, null, oldDom);

			if (vnode!=null) {
				// If this component returns a Fragment (or another component that
				// returns a Fragment), then _lastDomChild will be non-null,
				// informing `diffChildren` to diff this component's VNode like a Fragemnt
				newVNode._lastDomChild = vnode._lastDomChild;
			}

			c._parentDom = parentDom;

			if (newVNode.ref) applyRef(newVNode.ref, c, ancestorComponent);

			while (p=c._renderCallbacks.pop()) p.call(c);

			// Don't call componentDidUpdate on mount or when we bailed out via
			// `shouldComponentUpdate`
			if (!isNew && oldProps!=null && c.componentDidUpdate!=null) {
				c.componentDidUpdate(oldProps, oldState, snapshot);
			}
		}
		else {
			newVNode._dom = diffElementNodes(oldVNode._dom, newVNode, oldVNode, context, isSvg, excessDomChildren, mounts, ancestorComponent);

			if (newVNode.ref && (oldVNode.ref !== newVNode.ref)) {
				applyRef(newVNode.ref, newVNode._dom, ancestorComponent);
			}
		}

		if (clearProcessingException) {
			c._pendingError = c._processingException = null;
		}

		if (options.diffed) options.diffed(newVNode);
	}
	catch (e) {
		catchErrorInComponent(e, ancestorComponent);
	}

	return newVNode._dom;
}

export function commitRoot(mounts, root) {
	let c;
	while ((c = mounts.pop())) {
		try {
			c.componentDidMount();
		}
		catch (e) {
			catchErrorInComponent(e, c._ancestorComponent);
		}
	}

	if (options.commit) options.commit(root);
}

/**
 * Diff two virtual nodes representing DOM element
 * @param {import('../internal').PreactElement} dom The DOM element representing
 * the virtual nodes being diffed
 * @param {import('../internal').VNode} newVNode The new virtual node
 * @param {import('../internal').VNode} oldVNode The old virtual node
 * @param {object} context The current context object
 * @param {boolean} isSvg Whether or not this DOM node is an SVG node
 * @param {*} excessDomChildren
 * @param {Array<import('../internal').Component>} mounts An array of newly
 * mounted components
 * @param {import('../internal').Component} ancestorComponent The parent
 * component to the ones being diffed
 * @returns {import('../internal').PreactElement}
 */
function diffElementNodes(dom, newVNode, oldVNode, context, isSvg, excessDomChildren, mounts, ancestorComponent) {
	let originalDom = dom;

	// Tracks entering and exiting SVG namespace when descending through the tree.
	isSvg = newVNode.type==='svg' || isSvg;

	if (dom==null && excessDomChildren!=null) {
		for (let i=0; i<excessDomChildren.length; i++) {
			const child = excessDomChildren[i];
			if (child!=null && (newVNode.type===null ? child.nodeType===3 : child.localName===newVNode.type)) {
				dom = child;
				excessDomChildren[i] = null;
				break;
			}
		}
	}

	if (dom==null) {
		dom = newVNode.type===null ? document.createTextNode(newVNode.text) : isSvg ? document.createElementNS('http://www.w3.org/2000/svg', newVNode.type) : document.createElement(newVNode.type);

		// we created a new parent, so none of the previously attached children can be reused:
		excessDomChildren = null;
	}

	if (newVNode.type===null) {
		if ((originalDom==null || dom===originalDom) && newVNode.text!==oldVNode.text) {
			dom.data = newVNode.text;
		}
	}
	else {
		if (excessDomChildren!=null && dom.childNodes!=null) {
			excessDomChildren = EMPTY_ARR.slice.call(dom.childNodes);
		}
		if (newVNode!==oldVNode) {
			let oldProps = oldVNode.props;
			let newProps = newVNode.props;

			// if we're hydrating, use the element's attributes as its current props:
			if (oldProps==null) {
				oldProps = {};
				if (excessDomChildren!=null) {
					let name;
					for (let i=0; i<dom.attributes.length; i++) {
						name = dom.attributes[i].name;
						oldProps[name=='class' && newProps.className ? 'className' : name] = dom.attributes[i].value;
					}
				}
			}
			let oldHtml = oldProps.dangerouslySetInnerHTML;
			let newHtml = newProps.dangerouslySetInnerHTML;
			if (newHtml || oldHtml) {
				// Avoid re-applying the same '__html' if it did not changed between re-render
				if (!newHtml || !oldHtml || newHtml.__html!=oldHtml.__html) {
					dom.innerHTML = newHtml && newHtml.__html || '';
				}
			}
			if (newProps.multiple) {
				dom.multiple = newProps.multiple;
			}

			diffChildren(dom, newVNode, oldVNode, context, newVNode.type==='foreignObject' ? false : isSvg, excessDomChildren, mounts, ancestorComponent, EMPTY_OBJ);
			diffProps(dom, newProps, oldProps, isSvg);
		}
	}

	return dom;
}

/**
 * Invoke or update a ref, depending on whether it is a function or object ref.
 * @param {object|function} [ref=null]
 * @param {any} [value]
 */
export function applyRef(ref, value, ancestorComponent) {
	try {
		if (typeof ref=='function') ref(value);
		else ref.current = value;
	}
	catch (e) {
		catchErrorInComponent(e, ancestorComponent);
	}
}

/**
 * Unmount a virtual node from the tree and apply DOM changes
 * @param {import('../internal').VNode} vnode The virtual node to unmount
 * @param {import('../internal').Component} ancestorComponent The parent
 * component to this virtual node
 * @param {boolean} [skipRemove] Flag that indicates that a parent node of the
 * current element is already detached from the DOM.
 */
export function unmount(vnode, ancestorComponent, skipRemove) {
	let r;
	if (options.unmount) options.unmount(vnode);

	if (r = vnode.ref) {
		applyRef(r, null, ancestorComponent);
	}

	let dom;
	if (!skipRemove && vnode._lastDomChild==null) {
		skipRemove = (dom = vnode._dom)!=null;
	}

	vnode._dom = vnode._lastDomChild = null;

	if ((r = vnode._component)!=null) {
		if (r.componentWillUnmount) {
			try {
				r.componentWillUnmount();
			}
			catch (e) {
				catchErrorInComponent(e, ancestorComponent);
			}
		}

		r.base = r._parentDom = null;
		if (r = r._prevVNode) unmount(r, ancestorComponent, skipRemove);
	}
	else if (r = vnode._children) {
		for (let i = 0; i < r.length; i++) {
			if (r[i]) unmount(r[i], ancestorComponent, skipRemove);
		}
	}

	if (dom!=null) removeNode(dom);
}

/** The `.render()` method for a PFC backing instance. */
function doRender(props, state, context) {
	return this.constructor(props, context);
}

/**
 * Find the closest error boundary to a thrown error and call it
 * @param {object} error The thrown value
 * @param {import('../internal').Component} component The first ancestor
 * component check for error boundary behaviors
 */
function catchErrorInComponent(error, component) {
	for (; component; component = component._ancestorComponent) {
		if (!component._processingException) {
			try {
				if (component.constructor.getDerivedStateFromError!=null) {
					component.setState(component.constructor.getDerivedStateFromError(error));
				}
				else if (component.componentDidCatch!=null) {
					component.componentDidCatch(error);
				}
				else {
					continue;
				}
				return enqueueRender(component._pendingError = component);
			}
			catch (e) {
				error = e;
			}
		}
	}
	throw error;
}<|MERGE_RESOLUTION|>--- conflicted
+++ resolved
@@ -139,14 +139,11 @@
 			if (options.render) options.render(newVNode);
 
 			let prev = c._prevVNode || null;
-<<<<<<< HEAD
 			let vnode = c._prevVNode;
 			if (newVNode._original!==oldVNode) {
 				vnode = c._prevVNode = coerceToVNode(c.render(c.props, c.state, c.context));
 			}
 
-=======
->>>>>>> f6741873
 			c._dirty = false;
 			let vnode = c._prevVNode = coerceToVNode(c.render(c.props, c.state, c.context));
 
