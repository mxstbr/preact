--- conflicted
+++ resolved
@@ -274,11 +274,7 @@
 		}
 
 		if (vnode instanceof Array) {
-<<<<<<< HEAD
-			diffChildren(parent, vnode, prev==null ? EMPTY_ARR : prev, EMPTY_OBJ, isSvg, excessChildren, false, mounts, c);
-=======
-			diffChildren(parent, vnode, prev==null ? EMPTY_ARR : prev, context, isSvg, excessChildren, false, mounts);
->>>>>>> a5276266
+			diffChildren(parent, vnode, prev==null ? EMPTY_ARR : prev, context, isSvg, excessChildren, false, mounts, c);
 		}
 		else {
 			c.base = diff(dom, parent, vnode, prev, context, isSvg, append, excessChildren, false, mounts, c);
