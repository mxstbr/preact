--- conflicted
+++ resolved
@@ -137,16 +137,12 @@
 
 			if (options.render) options.render(newVNode);
 
-<<<<<<< HEAD
-			let prev = c._prevVNode;
+			let prev = c._prevVNode || null;
 			let vnode = c._prevVNode;
 			if (newVNode._original!==oldVNode) {
 				vnode = c._prevVNode = coerceToVNode(c.render(c.props, c.state, c.context));
 			}
-=======
-			let prev = c._prevVNode || null;
-			let vnode = c._prevVNode = coerceToVNode(c.render(c.props, c.state, c.context));
->>>>>>> 4645f116
+
 			c._dirty = false;
 
 			if (c.getChildContext!=null) {
