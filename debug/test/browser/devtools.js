<<<<<<< HEAD
import { createElement, createElement as h, Fragment, options, Component, render } from 'ceviche';
import { getDisplayName, setIn, isRoot, getData, shallowEqual, hasDataChanged, hasProfileDataChanged, getChildren } from '../../src/devtools/custom';
=======
import { createElement, createElement as h, Fragment, options, Component, render } from 'preact';
import { getDisplayName, setIn, isRoot, getPatchedRoot, getData, patchRoot, shallowEqual, hasDataChanged, hasProfileDataChanged, getChildren } from '../../src/devtools/custom';
>>>>>>> 537f7b1d
import { setupScratch, setupRerender, teardown, clearOptions } from '../../../test/_util/helpers';
import { initDevTools } from '../../src/devtools';
import { Renderer } from '../../src/devtools/renderer';

/** @jsx h */

/** @typedef {import('../../src/internal').DevtoolsHook & { log: any[], clear: () => void }} MockHook */

/**
 * Serialize a devtool events and filter out `updateProfilerTimes` because it
 * relies on timings which would lead to flaky tests.
 * @param {import('../../src/internal').DevtoolsEvent[]} events
 */
function serialize(events) {
	return events.filter(x => x.type!='updateProfileTimes').map(x => ({
		type: x.type,
		component: x.internalInstance.type!=null
			? getDisplayName(x.internalInstance)
			: '#text: ' + x.internalInstance.text
	}));
}

/**
 * @returns {MockHook}
 */
function createMockHook() {
	let roots = new Set();

	/** @type {Array<import('../../src/internal').DevtoolsEvent>} */
	let events = [];

	function emit(ev, data) {
		if (ev=='renderer-attached') return;
		events.push(data);
	}

	function getFiberRoots() {
		return roots;
	}

	function clear() {
		roots.clear();
		events.length = 0;
	}

	let helpers = {};

	return {
		on() {},
		inject() { return 'abc'; },
		onCommitFiberRoot() {},
		onCommitFiberUnmount(rid, vnode) {
			if (helpers[rid]!=null) {
				helpers[rid].handleCommitFiberUnmount(vnode);
			}
		},
		_roots: roots,
		log: events,
		_renderers: {},
		helpers,
		clear,
		getFiberRoots,
		emit
	};
}

/**
 * Verify the references in the events passed to the devtools. Component have to
 * be traversed in a child-depth-first order for the devtools to work.
 * @param {Array<import('../../src/internal').DevtoolsEvent>} events
 */
function checkEventReferences(events) {
	let seen = new Set();

	events.forEach((event, i) => {
		if (i > 0 && event.type!=='unmount' && Array.isArray(event.data.children)) {
			event.data.children.forEach(child => {
				if (!seen.has(child) && event.type!=='rootCommitted') {
					throw new Error(`Event at index ${i} has a child that could not be found in a preceeding event for component "${getDisplayName(child)}"`);
				}
			});
		}

		let inst = event.internalInstance;
		if (event.type=='mount') {
			seen.add(inst);
		}
		else if (!seen.has(inst) && event.type!=='rootCommitted') {
			throw new Error(`Event at index ${i} for component ${inst!=null ? getDisplayName(inst) : inst} is not mounted. Perhaps you forgot to send a "mount" event prior to this?`);
		}

		// A "root" event must be a `Wrapper`, otherwise the
		// Profiler tree view will be messed up.
		if (event.type=='root' && event.data.nodeType!='Wrapper') {
			throw new Error(`Event of type "root" must be a "Wrapper". Found "${event.data.nodeType}" instead.`);
		}

		if (i==events.length - 1) {

			// Assert that the last child is of type `rootCommitted`
			if (event.type!='rootCommitted') {
				throw new Error(`The last event must be of type 'rootCommitted' for every committed tree`);
			}

			// Assert that the root node is a wrapper node (=Fragment). Otherwise the
			// Profiler tree view will be messed up.
			if (event.data.nodeType!=='Wrapper') {
				throw new Error(`The root node must be a "Wrapper" node (like a Fragment) for the Profiler to display correctly. Found "${event.data.nodeType}" instead.`);
			}
		}
	});
}

describe('devtools', () => {

	/** @type {import('../../src/internal').PreactElement} */
	let scratch;

	/** @type {() => void} */
	let rerender;

	/** @type {MockHook} */
	let hook;

	beforeEach(() => {
		scratch = setupScratch();
		rerender = setupRerender();
		clearOptions();

		hook = createMockHook();

		/** @type {import('../../src/internal').DevtoolsWindow} */
		(window).__REACT_DEVTOOLS_GLOBAL_HOOK__ = hook;

		initDevTools();
		let rid = Object.keys(hook._renderers)[0];

		// Trigger setter.
		hook.helpers[rid] = {};
		hook.clear();

		// Syp on catchError wrapper in devtools hook
		sinon.spy(console, 'error');
	});

	afterEach(() => {
		teardown(scratch);

		if (/** @type {*} */ (console.error).callCount > 1) {
			throw new Error('Uncaught error in devtools');
		}

		/** @type {*} */
		(console.error).restore();

		delete /** @type {import('../../src/internal').DevtoolsWindow} */ (window).__REACT_DEVTOOLS_GLOBAL_HOOK__;
	});

	describe('getDisplayName', () => {
		it('should get dom name', () => {
			expect(getDisplayName(h('div'))).to.equal('div');
		});

		it('should get Functional Component name', () => {
			function Foo() {
				return <div />;
			}

			expect(getDisplayName(h(Foo))).to.equal('Foo');
		});

		it('should prefer a function Component\'s displayName property', () => {
			function Foo() {
				return <div />;
			}
			Foo.displayName = 'Bar';

			expect(getDisplayName(h(Foo))).to.equal('Bar');
		});

		it('should get class name', () => {
			class Bar extends Component {
				render() {
					return <div />;
				}
			}

			expect(getDisplayName(h(Bar))).to.equal('Bar');
		});

		it('should prefer a class Component\'s displayName property', () => {
			class Bar extends Component {
				render() {
					return <div />;
				}
			}
			Bar.displayName = 'Foo';

			expect(getDisplayName(h(Bar))).to.equal('Foo');
		});

		it('should get a Fragment\'s name', () => {
			expect(getDisplayName(h(Fragment))).to.equal('Fragment');
		});

		it('should get text VNode name', () => {
			let vnode = h('div', {}, ['text']);
			let textVNode = vnode.props.children[0];

			expect(textVNode).to.be.exist;
			expect(getDisplayName(textVNode)).to.equal('#text');
		});
	});

	describe('hasDataChanged', () => {
		it('should detect prop updates', () => {
			let a = createElement('div', { foo: 1 });
			let b = createElement('div', { foo: 2 });
			expect(hasDataChanged(a, a)).to.equal(false);
			expect(hasDataChanged(a, b)).to.equal(true);
		});

		it('should detect state changes', () => {
			let a = createElement('div', { foo: 1 });
			let b = createElement('div', { foo: 1 });

			b._component = a._component = { state: { foo: 1 }, _prevState: { foo: 1 } };
			expect(hasDataChanged(a, b)).to.equal(false);

			b._component = { state: { foo: 2 }, _prevState: { foo: 1 } };
			expect(hasDataChanged(a, b)).to.equal(true);
		});
	});

	describe('hasProfileDataChanged', () => {
		it('should check if data has changed', () => {
			let a = createElement('div', { foo: 1 });
			let b = createElement('div', { foo: 1 });
			a.startTime = 1;
			b.startTime = 2;

			expect(hasProfileDataChanged(a, a)).to.equal(false);
			expect(hasProfileDataChanged(a, b)).to.equal(true);
		});
	});

	describe('getChildren', () => {
		it('should get component children', () => {
			let a = createElement('div', { foo: 1 });

			a._component = { _prevVNode: null };
			expect(getChildren(a)).to.equal(null);

			a._component._prevVNode = {};
			expect(getChildren(a)).to.deep.equal([{}]);
		});

		it('should get native element children', () => {
			let a = createElement('div', { foo: 1 }, 'foo');
			a._children = ['foo'];
			expect(getChildren(a)).to.deep.equal(['foo']);
		});
	});

	describe('shallowEqual', () => {
		it('should compare objects', () => {
			expect(shallowEqual({ foo: 1 }, { foo: 2 })).to.equal(false);
			expect(shallowEqual({ foo: 1 }, { foo: 1 })).to.equal(true);
			expect(shallowEqual({ foo: 1, bar: 1 }, { foo: 1, bar: '2' })).to.equal(false);

			expect(shallowEqual({ foo: 1 }, { foo: 1, bar: '2' })).to.equal(false);
		});

		it('should skip children for props', () => {
			expect(shallowEqual({ foo: 1, children: 1 }, { foo: 1, children: '2' }, true)).to.equal(true);
		});
	});

	describe('setIn', () => {
		it('should set top property', () => {
			let obj = {};
			setIn(obj, ['foo'], 'bar');
			expect(obj).to.deep.equal({ foo: 'bar' });
		});

		it('should set deep property', () => {
			let obj2 = { foo: { bar: [{ baz: 1 }] } };
			setIn(obj2, ['foo', 'bar', 0, 'baz'], 2);
			expect(obj2).to.deep.equal({ foo: { bar: [{ baz: 2 }] } });
		});

		it('should overwrite property', () => {
			let obj = { foo: 'foo' };
			setIn(obj, ['foo'], 'bar');
			expect(obj).to.deep.equal({ foo: 'bar' });
		});

		it('should set array property', () => {
			let obj = { foo: ['foo'] };
			setIn(obj, ['foo', 0], 'bar');
			expect(obj).to.deep.equal({ foo: ['bar'] });
		});

		it('should return null on invalid obj', () => {
			expect(setIn(null, ['foo', 'bar'], 'bar')).to.equal(undefined);
		});
	});

	describe('isRoot', () => {
		it('should check if a vnode is a root', () => {
			render(<div>Hello World</div>, scratch);
			let root = scratch._prevVNode;

			expect(isRoot(root)).to.equal(true);
			expect(isRoot(root._children[0])).to.equal(false);
		});
	});

	describe('getData', () => {
		it('should convert vnode to DevtoolsData', () => {
			class App extends Component {
				render() {
					return <div>Hello World</div>;
				}
			}

			render(<App key="foo" active />, scratch);
			let vnode = scratch._prevVNode._children[0];
			vnode.startTime = 10;
			vnode.endTime = 12;

			let data = getData(vnode);

			expect(Object.keys(data.updater)).to.deep.equal(['setState', 'forceUpdate', 'setInState', 'setInProps', 'setInContext']);
			expect(data.publicInstance instanceof App).to.equal(true);
			expect(data.children.length).to.equal(1);
			expect(data.type).to.equal(App);

			// Delete non-serializable keys for easier assertion
			delete data.updater;
			delete data.publicInstance;
			delete data.children;
			delete data.type;

			expect(data).to.deep.equal({
				name: 'App',
				nodeType: 'Composite',
				props: { active: true },
				key: 'foo',
				state: {},
				ref: null,
				text: null,
				actualStartTime: 10,
				actualDuration: 2,
				treeBaseDuration: 2,
				memoizedInteractions: []
			});
		});

		it('should inline single text child', () => {
			render(<h1>Hello World</h1>, scratch);
			let data = getData(scratch._prevVNode._children[0]);

			expect(data.children).to.equal('Hello World');
			expect(data.text).to.equal(null);
		});

		it('should convert text nodes', () => {
			render('Hello World', scratch);
			let data = getData(scratch._prevVNode._children[0]);

			expect(data.children).to.equal(null);
			expect(data.text).to.equal('Hello World');
		});
	});

	it('should not initialize hook if __REACT_DEVTOOLS_GLOBAL_HOOK__ is not set', () => {
		delete options.beforeDiff;
		delete options.afterDiff;
		delete /** @type {*} */ (window).__REACT_DEVTOOLS_GLOBAL_HOOK__;

		initDevTools();
		expect(options.beforeDiff).to.equal(undefined);
		expect(options.afterDiff).to.equal(undefined);
	});

	it('should not throw if the root is null', () => {
		expect(() => render(null, scratch)).to.not.throw();
	});

	it('should not overwrite existing options', () => {
		let vnodeSpy = sinon.spy();
		let beforeDiffSpy = sinon.spy();
		let afterDiffSpy = sinon.spy();
		let commitRootSpy = sinon.spy();
		let beforeUnmountSpy = sinon.spy();

		options.vnode = vnodeSpy;
		options.beforeDiff = beforeDiffSpy;
		options.afterDiff = afterDiffSpy;
		options.commitRoot = commitRootSpy;
		options.beforeUnmount = beforeUnmountSpy;

		initDevTools();

		render(<div />, scratch);

		expect(vnodeSpy, 'vnode').to.have.been.called;
		expect(beforeDiffSpy, 'beforeDiff').to.have.been.calledOnce;
		expect(afterDiffSpy, 'afterDiff').to.have.been.calledOnce;
		expect(commitRootSpy, 'commitRoot').to.have.been.calledOnce;

		render(null, scratch);

		expect(beforeUnmountSpy, 'beforeUnmount').to.have.been.calledOnce;
	});

	it('should connect only once', () => {
		let rid = Object.keys(hook._renderers)[0];
		let spy = sinon.spy(hook.helpers[rid], 'markConnected');
		hook.helpers[rid] = {};
		hook.helpers[rid] = {};

		expect(spy).to.be.not.called;
	});

	describe('renderer', () => {
		let performance = window.performance;

		beforeEach(() => {
			window.performance.now = Date.now;
		});

		afterEach(() => {
			hook.clear();
			window.performance.now = performance.now;
		});

		it('should not flush events if not connected', () => {
			let spy = sinon.spy(hook, 'emit');
			let renderer = new Renderer(hook, 'abc');
			renderer.flushPendingEvents();

			expect(spy).to.not.be.called;
		});

		it('should mount a root', () => {
			render(<div>Hello World</div>, scratch);
			checkEventReferences(hook.log);

			expect(hook.log.map(x => x.type)).to.deep.equal([
				'mount',
				'mount',
				'mount',
				'root',
				'rootCommitted'
			]);
		});

		it('should find dom node by vnode', () => {
			render(<div />, scratch);
			let vnode = scratch._prevVNode;
			let rid = Object.keys(hook._renderers)[0];
			let renderer = hook._renderers[rid];
			expect(renderer.findHostInstanceByFiber(vnode)).to.equal(vnode._dom);
		});

		it('should find vnode by dom node', () => {
			render(<div />, scratch);
			let vnode = scratch._prevVNode._children[0];
			let rid = Object.keys(hook._renderers)[0];
			let renderer = hook._renderers[rid];

			expect(renderer.findFiberByHostInstance(scratch.firstChild)).to.equal(vnode);
		});

		it('should getNativeFromReactElement', () => {
			render(<div />, scratch);
			let vnode = scratch._prevVNode;
			let rid = Object.keys(hook._renderers)[0];
			let helpers = hook.helpers[rid];
			expect(helpers.getNativeFromReactElement(vnode)).to.equal(vnode._dom);
		});

		it('should getReactElementFromNative', () => {
			render(<div />, scratch);
			let vnode = scratch._prevVNode._children[0];
			let rid = Object.keys(hook._renderers)[0];
			let helpers = hook.helpers[rid];
			expect(helpers.getReactElementFromNative(vnode._dom)).to.equal(vnode);

			expect(helpers.getReactElementFromNative(document.body)).to.equal(null);
		});

		it('should detect when a root is updated', () => {
			render(<div>Hello World</div>, scratch);
			checkEventReferences(hook.log);

			let prev = hook.log.slice();
			hook.clear();

			render(<div>Foo</div>, scratch);
			checkEventReferences(prev.concat(hook.log));

			expect(serialize(hook.log)).to.deep.equal([
				{ type: 'update', component: 'Fragment' },
				{ type: 'rootCommitted', component: 'Fragment' }
			]);
		});

		it('should be able to swap children', () => {
			render(<div>Hello World</div>, scratch);
			checkEventReferences(hook.log);

			let prev = hook.log.slice();
			hook.clear();

			render(<div><span>Foo</span></div>, scratch);
			checkEventReferences(prev.concat(hook.log));

			expect(serialize(hook.log)).to.deep.equal([
				{ type: 'unmount', component: '#text: Hello World' },
				{ type: 'mount', component: 'span' },
				{ type: 'update', component: 'Fragment' },
				{ type: 'rootCommitted', component: 'Fragment' }
			]);
		});

		it('should render multiple text children', () => {
			render(<div>foo{'bar'}</div>, scratch);
			checkEventReferences(hook.log);
		});

		it('should be able to swap children #2', () => {
			let updateState;
			class App extends Component {
				constructor() {
					super();
					this.state = { active: false };
					updateState = () => this.setState(prev => ({ active: !prev.active }));
				}

				render() {
					return (
						<div>
							{this.state.active && <h1>Hello World</h1>}
							<span>Foo</span>
						</div>
					);
				}
			}

			render(<App />, scratch);
			checkEventReferences(hook.log);

			let prev = hook.log.slice();
			hook.clear();

			updateState();
			rerender();
			checkEventReferences(prev.concat(hook.log));

			expect(serialize(hook.log)).to.deep.equal([
				{ type: 'mount', component: 'h1' },
				{ type: 'update', component: 'App' },
				{ type: 'rootCommitted', component: 'Fragment' }
			]);
		});

		it('should swap children #3', () => {
			function Foo(props) {
				return <div>{props.children}</div>;
			}

			let updateState;
			class App extends Component {
				constructor() {
					super();
					updateState = () => this.setState(prev => ({ active: !prev.active }));
					this.state = { active: false };
				}

				render() {
					return (
						<div>
							{this.state.active && <Foo>foo</Foo>}
							<Foo>bar</Foo>
						</div>
					);
				}
			}

			render(<App />, scratch);
			checkEventReferences(hook.log);

			expect(serialize(hook.log)).to.deep.equal([
				{ type: 'mount', component: '#text: bar' },
				{ type: 'mount', component: 'div' },
				{ type: 'mount', component: 'Foo' },
				{ type: 'mount', component: 'div' },
				{ type: 'mount', component: 'App' },
				{ type: 'mount', component: 'Fragment' },
				{ type: 'root', component: 'Fragment' },
				{ type: 'rootCommitted', component: 'Fragment' }
			]);

			let prev = hook.log.slice();
			hook.clear();

			updateState();
			rerender();
			checkEventReferences(prev.concat(hook.log));

			// We swap unkeyed children if the match by type. In this case we'll
			// use `<Foo>bar</Foo>` as the old child to diff against for
			// `<Foo>foo</Foo>`. That's why `<Foo>bar</Foo>` needs to be remounted.
			expect(serialize(hook.log)).to.deep.equal([
				{ type: 'update', component: 'Foo' },
				{ type: 'mount', component: '#text: bar' },
				{ type: 'mount', component: 'div' },
				{ type: 'mount', component: 'Foo' },
				{ type: 'update', component: 'App' },
				{ type: 'rootCommitted', component: 'Fragment' }
			]);
		});

		it('should only update profile times when nothing else changed', () => {
			render(<div><div><span>Hello World</span></div></div>, scratch);
			checkEventReferences(hook.log);

			let prev = hook.log.slice();
			hook.clear();

			render(<div><div><span>Foo</span></div></div>, scratch);
			checkEventReferences(prev.concat(hook.log));

			expect(serialize(hook.log)).to.deep.equal([
				{ type: 'update', component: 'Fragment' },
				{ type: 'rootCommitted', component: 'Fragment' }
			]);
		});

		it('should detect when a component is unmounted', () => {
			render(<div><span>Hello World</span></div>, scratch);
			checkEventReferences(hook.log);
			hook.clear();

			render(<div />, scratch);
			expect(serialize(hook.log)).to.deep.equal([
				{ type: 'unmount', component: 'span' },
				{ type: 'unmount', component: '#text: Hello World' },
				{ type: 'update', component: 'div' },
				{ type: 'update', component: 'Fragment' },
				{ type: 'rootCommitted', component: 'Fragment' }
			]);
		});

		it('should be able to render Fragments', () => {
			render(<div><Fragment>foo{'bar'}</Fragment></div>, scratch);
			checkEventReferences(hook.log);
		});

		it('should detect setState update', () => {
			let updateState;

			class Foo extends Component {
				constructor() {
					super();
					updateState = () => this.setState(prev => ({ active: !prev.active }));
				}

				render() {
					return <h1>{this.state.active ? 'foo' : 'bar'}</h1>;
				}
			}

			render(<Foo />, scratch);
			let prev = hook.log.slice();
			hook.clear();

			updateState();
			rerender();

			checkEventReferences(prev.concat(hook.log));

			// Previous `internalInstance` from mount must be referentially equal to
			// `internalInstance` from update
			hook.log.filter(x => x.type === 'update').forEach(next => {
				let update = prev.find(old =>
					old.type === 'mount' && old.internalInstance === next.internalInstance);

				expect(update).to.not.equal(undefined);

				// ...and the same rules apply for `data.children`. Note that
				// `data.children`is not always an array.
				let children = update.data.children;
				if (Array.isArray(children)) {
					children.forEach(child => {
						let prevChild = prev.find(x => x.internalInstance === child);
						expect(prevChild).to.not.equal(undefined);
					});
				}
			});
		});

		it('must send an update event for the component setState/forceUpdate was called on', () => {
			let updateState;

			class Foo extends Component {
				constructor() {
					super();
					this.state = { active: true };
					updateState = () => this.setState(prev => ({ active: !prev.active }));
				}
				render() {
					return <h1>{this.state.active ? 'foo' : 'bar'}</h1>;
				}
			}

			render(<div><Foo /></div>, scratch);
			hook.clear();

			updateState();
			rerender();

			expect(serialize(hook.log)).to.deep.equal([
				{ type: 'update', component: 'Foo' },
				{ type: 'rootCommitted', component: 'Fragment' }
			]);
		});

		describe('updater', () => {
			it('should update state', () => {
				class App extends Component {
					constructor() {
						super();
						this.state = { active: true };
					}

					render() {
						return <h1>{this.state.active ? 'foo' : 'bar'}</h1>;
					}
				}
				render(<App />, scratch);
				expect(scratch.textContent).to.equal('foo');

				let event = hook.log.find(x => x.data.publicInstance instanceof App);
				event.data.updater.setInState(['active'], false);
				rerender();

				checkEventReferences(hook.log);

				expect(scratch.textContent).to.equal('bar');
			});

			it('should update props', () => {
				function App(props) {
					return <h1>{props.active ? 'foo' : 'bar'}</h1>;
				}
				render(<App active />, scratch);
				expect(scratch.textContent).to.equal('foo');

				let event = hook.log.find(x => x.data.publicInstance instanceof Component);
				event.data.updater.setInProps(['active'], false);
				rerender();

				expect(scratch.textContent).to.equal('bar');
			});

			it('should update context', () => {
				class Wrapper extends Component {
					getChildContext() {
						return { active: true };
					}

					render() {
						return <div>{this.props.children}</div>;
					}
				}

				class App extends Component {
					constructor() {
						super();
						this.context = { active: true };
					}

					render() {
						return <h1>{this.context.active ? 'foo' : 'bar'}</h1>;
					}
				}
				render(<Wrapper><App /></Wrapper>, scratch);
				expect(scratch.textContent).to.equal('foo');

				let event = hook.log.find(x => x.data.publicInstance instanceof App);
				event.data.updater.setInContext(['active'], false);
				rerender();

				checkEventReferences(hook.log);

				expect(scratch.textContent).to.equal('bar');
			});
		});

		describe('Profiler', () => {
			it('should collect timings', () => {
				render(<div>Hello World</div>, scratch);

				// Filter out root node which doesn't need to have timings
				const events = hook.log.filter(x => x.type=='mount');
				events.splice(-1, 1);

				events.forEach(ev => {
					expect(ev.data.actualStartTime > 0).to.equal(true);
				});
			});

			it('should calculate treeBaseDuration', () => {
				render(<div>Hello World</div>, scratch);

				// Filter out root node which doesn't need to have timings
				const events = hook.log.filter(x => x.type=='mount');
				events.splice(-1, 1);

				events.forEach(ev => {
					expect(ev.data.treeBaseDuration > -1).to.equal(true);
				});
			});
		});
	});
});<|MERGE_RESOLUTION|>--- conflicted
+++ resolved
@@ -1,10 +1,5 @@
-<<<<<<< HEAD
-import { createElement, createElement as h, Fragment, options, Component, render } from 'ceviche';
+import { createElement, createElement as h, Fragment, options, Component, render } from 'preact';
 import { getDisplayName, setIn, isRoot, getData, shallowEqual, hasDataChanged, hasProfileDataChanged, getChildren } from '../../src/devtools/custom';
-=======
-import { createElement, createElement as h, Fragment, options, Component, render } from 'preact';
-import { getDisplayName, setIn, isRoot, getPatchedRoot, getData, patchRoot, shallowEqual, hasDataChanged, hasProfileDataChanged, getChildren } from '../../src/devtools/custom';
->>>>>>> 537f7b1d
 import { setupScratch, setupRerender, teardown, clearOptions } from '../../../test/_util/helpers';
 import { initDevTools } from '../../src/devtools';
 import { Renderer } from '../../src/devtools/renderer';
